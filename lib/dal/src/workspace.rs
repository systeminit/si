use chrono::{DateTime, Utc};
use serde::{Deserialize, Serialize};
use si_data_nats::NatsError;
use si_data_pg::{PgError, PgRow};
use telemetry::prelude::*;
use thiserror::Error;
use ulid::Ulid;

use crate::change_set_pointer::{ChangeSetPointer, ChangeSetPointerError, ChangeSetPointerId};
use crate::workspace_snapshot::WorkspaceSnapshotError;
use crate::{
    pk, standard_model_accessor_ro, ChangeSetPk, DalContext, HistoryActor, HistoryEvent,
    HistoryEventError, KeyPair, KeyPairError, StandardModelError, Tenancy, Timestamp,
    TransactionsError, User, UserError, UserPk, Visibility, WorkspaceSnapshot,
};

const WORKSPACE_GET_BY_PK: &str = include_str!("queries/workspace/get_by_pk.sql");
const WORKSPACE_FIND_BY_NAME: &str = include_str!("queries/workspace/find_by_name.sql");
const WORKSPACE_LIST_FOR_USER: &str = include_str!("queries/workspace/list_for_user.sql");

#[remain::sorted]
#[derive(Error, Debug)]
pub enum WorkspaceError {
    #[error("change set pointer error: {0}")]
    ChangeSetPointer(#[from] ChangeSetPointerError),
    #[error(transparent)]
    HistoryEvent(#[from] HistoryEventError),
    #[error(transparent)]
    KeyPair(#[from] KeyPairError),
    #[error(transparent)]
    Nats(#[from] NatsError),
    #[error("no user in context")]
    NoUserInContext,
    #[error(transparent)]
    Pg(#[from] PgError),
    #[error(transparent)]
    SerdeJson(#[from] serde_json::Error),
    #[error(transparent)]
    StandardModel(#[from] StandardModelError),
    #[error(transparent)]
    Transactions(#[from] TransactionsError),
    #[error(transparent)]
    User(#[from] UserError),
    #[error("workspace snapshot error: {0}")]
    WorkspaceSnapshot(#[from] WorkspaceSnapshotError),
}

pub type WorkspaceResult<T> = Result<T, WorkspaceError>;

pk!(WorkspacePk);
pk!(WorkspaceId);

#[derive(Deserialize, Serialize, Debug, Clone, PartialEq, Eq)]
pub struct WorkspaceSignup {
    pub key_pair: KeyPair,
    pub user: User,
    pub workspace: Workspace,
}

#[derive(Deserialize, Serialize, Debug, Clone, PartialEq, Eq)]
pub struct Workspace {
    pk: WorkspacePk,
    name: String,
    default_change_set_id: ChangeSetPointerId,
    #[serde(flatten)]
    timestamp: Timestamp,
}

impl TryFrom<PgRow> for Workspace {
    type Error = WorkspaceError;

    fn try_from(row: PgRow) -> Result<Self, Self::Error> {
        let created_at: DateTime<Utc> = row.try_get("created_at")?;
        let updated_at: DateTime<Utc> = row.try_get("updated_at")?;
        Ok(Self {
            pk: row.try_get("pk")?,
            name: row.try_get("name")?,
            default_change_set_id: row.try_get("default_change_set_id")?,
            timestamp: Timestamp::assemble(created_at, updated_at),
        })
    }
}

impl Workspace {
    pub fn pk(&self) -> &WorkspacePk {
        &self.pk
    }

    /// Find or create the builtin [`Workspace`].
    #[instrument(skip_all)]
    pub async fn builtin(ctx: &DalContext) -> WorkspaceResult<Self> {
        dbg!("create builtin workspace");
        // Check if the builtin already exists.
        if let Some(found_builtin) = Self::find_builtin(ctx).await? {
            dbg!("already have builtin");
            return Ok(found_builtin);
        }

        // If not, create the builtin workspace with a corresponding base change set and initial
        // workspace snapshot.
        let name = "builtin";

        dbg!("change set pointer new");
        let mut change_set = ChangeSetPointer::new_head(ctx).await?;
        let workspace_snapshot = WorkspaceSnapshot::initial(ctx, &change_set).await?;
        change_set
            .update_pointer(ctx, workspace_snapshot.id())
            .await?;
        let head_pk = WorkspaceId::NONE;

        let row = ctx
            .txns()
            .await?
            .pg()
            .query_one(
                "INSERT INTO workspaces (pk, name, default_change_set_id) VALUES ($1, $2, $3) RETURNING *",
                &[&head_pk, &name, &change_set.id],
            )
            .await?;
        Self::try_from(row)
    }

    /// This private method attempts to find the builtin [`Workspace`].
    #[instrument(skip_all)]
    async fn find_builtin(ctx: &DalContext) -> WorkspaceResult<Option<Self>> {
        let head_pk = WorkspaceId::NONE;
        let maybe_row = ctx
            .txns()
            .await?
            .pg()
            .query_opt("SELECT * FROM workspaces WHERE pk = $1", &[&head_pk])
            .await?;
        let maybe_builtin = match maybe_row {
            Some(found) => Some(Self::try_from(found)?),
            None => None,
        };
        Ok(maybe_builtin)
    }

    pub async fn list_for_user(ctx: &DalContext) -> WorkspaceResult<Vec<Self>> {
        let user_pk = match ctx.history_actor() {
            HistoryActor::User(user_pk) => *user_pk,
            _ => return Err(WorkspaceError::NoUserInContext),
        };
        let rows = ctx
            .txns()
            .await?
            .pg()
            .query(WORKSPACE_LIST_FOR_USER, &[&user_pk])
            .await?;

        Ok(standard_model::objects_from_rows(rows)?)
    }

    pub async fn find_first_user_workspace(ctx: &DalContext) -> WorkspaceResult<Option<Self>> {
        let maybe_row = ctx.txns().await?.pg().query_opt(
            "SELECT row_to_json(w.*) AS object FROM workspaces AS w WHERE pk != $1 ORDER BY created_at ASC LIMIT 1", &[&WorkspacePk::NONE],
        ).await?;
        let maybe_workspace = match maybe_row {
            Some(found) => Some(Self::try_from(found)?),
            None => None,
        };
        Ok(maybe_workspace)
    }

    #[instrument(skip_all)]
    pub async fn new(
        ctx: &mut DalContext,
        pk: WorkspacePk,
        name: impl AsRef<str>,
    ) -> WorkspaceResult<Self> {
        // Get the default change set from the builtin workspace.
        let builtin = Self::builtin(ctx).await?;

        // Create a new change set whose base is the default change set of the workspace.
        // Point to the snapshot that the builtin's default change set is pointing to.
        let mut change_set =
            ChangeSetPointer::new(ctx, "HEAD", Some(builtin.default_change_set_id)).await?;
        let workspace_snapshot =
            WorkspaceSnapshot::find_for_change_set(ctx, builtin.default_change_set_id).await?;
        change_set
            .update_pointer(ctx, workspace_snapshot.id())
            .await?;

        let name = name.as_ref();
        let row = ctx
            .txns()
            .await?
            .pg()
            .query_one(
                "INSERT INTO workspaces (pk, name, default_change_set_id) VALUES ($1, $2, $3) RETURNING *",
                &[&pk, &name, &change_set.id],
            )
            .await?;
        let new_workspace = Self::try_from(row)?;

        ctx.update_tenancy(Tenancy::new(new_workspace.pk));

        // TODO(nick,zack,jacob): convert visibility (or get rid of it?) to use our the new change set id.
        ctx.update_visibility(Visibility::new(
            ChangeSetPk::from(Ulid::from(change_set.id)),
            None,
        ));

        let _history_event = HistoryEvent::new(
            ctx,
            "workspace.create".to_owned(),
            "Workspace created".to_owned(),
            &serde_json::json![{ "visibility": ctx.visibility() }],
        )
        .await?;
        Ok(new_workspace)
    }

    pub async fn clear(&self, ctx: &DalContext) -> WorkspaceResult<()> {
        let tenancy = Tenancy::new(self.pk);

        ctx.txns()
            .await?
            .pg()
            .execute("SELECT clear_workspace_v1($1)", &[&tenancy])
            .await?;

        Ok(())
    }

    pub async fn clear_or_create_workspace(
        ctx: &mut DalContext,
        workspace_pk: WorkspacePk,
        workspace_name: impl AsRef<str>,
    ) -> WorkspaceResult<Self> {
        let workspace = match Workspace::get_by_pk(ctx, &workspace_pk).await? {
            Some(existing_workspace) => {
                existing_workspace.clear(ctx).await?;
                existing_workspace
            }
            None => Workspace::new(ctx, workspace_pk, workspace_name).await?,
        };

        ctx.import_builtins().await?;

        Ok(workspace)
    }

<<<<<<< HEAD
=======
    pub async fn signup(
        ctx: &mut DalContext,
        workspace_name: impl AsRef<str>,
        user_name: impl AsRef<str>,
        user_email: impl AsRef<str>,
    ) -> WorkspaceResult<WorkspaceSignup> {
        let workspace = Workspace::new(ctx, WorkspacePk::generate(), workspace_name).await?;
        let key_pair = KeyPair::new(ctx, "default").await?;

        let user = User::new(
            ctx,
            UserPk::generate(),
            &user_name,
            &user_email,
            None::<&str>,
        )
        .await?;
        user.associate_workspace(ctx, *workspace.pk()).await?;

        ctx.update_history_actor(HistoryActor::User(user.pk()));

        ctx.import_builtins().await?;

        Ok(WorkspaceSignup {
            key_pair,
            user,
            workspace,
        })
    }

>>>>>>> 5eea1d9d
    pub async fn find_by_name(ctx: &DalContext, name: &str) -> WorkspaceResult<Option<Workspace>> {
        let maybe_row = ctx
            .txns()
            .await?
            .pg()
            .query_opt(WORKSPACE_FIND_BY_NAME, &[&name])
            .await?;
        let maybe_workspace = match maybe_row {
            Some(found) => Some(Self::try_from(found)?),
            None => None,
        };
        Ok(maybe_workspace)
    }

    pub async fn get_by_pk(
        ctx: &DalContext,
        pk: &WorkspacePk,
    ) -> WorkspaceResult<Option<Workspace>> {
        let row = ctx
            .txns()
            .await?
            .pg()
            .query_opt(WORKSPACE_GET_BY_PK, &[&pk])
            .await?;
        if let Some(row) = row {
            let json: serde_json::Value = row.try_get("object")?;
            Ok(serde_json::from_value(json)?)
        } else {
            Ok(None)
        }
    }

    standard_model_accessor_ro!(name, String);
}<|MERGE_RESOLUTION|>--- conflicted
+++ resolved
@@ -241,40 +241,6 @@
 
         Ok(workspace)
     }
-
-<<<<<<< HEAD
-=======
-    pub async fn signup(
-        ctx: &mut DalContext,
-        workspace_name: impl AsRef<str>,
-        user_name: impl AsRef<str>,
-        user_email: impl AsRef<str>,
-    ) -> WorkspaceResult<WorkspaceSignup> {
-        let workspace = Workspace::new(ctx, WorkspacePk::generate(), workspace_name).await?;
-        let key_pair = KeyPair::new(ctx, "default").await?;
-
-        let user = User::new(
-            ctx,
-            UserPk::generate(),
-            &user_name,
-            &user_email,
-            None::<&str>,
-        )
-        .await?;
-        user.associate_workspace(ctx, *workspace.pk()).await?;
-
-        ctx.update_history_actor(HistoryActor::User(user.pk()));
-
-        ctx.import_builtins().await?;
-
-        Ok(WorkspaceSignup {
-            key_pair,
-            user,
-            workspace,
-        })
-    }
-
->>>>>>> 5eea1d9d
     pub async fn find_by_name(ctx: &DalContext, name: &str) -> WorkspaceResult<Option<Workspace>> {
         let maybe_row = ctx
             .txns()
