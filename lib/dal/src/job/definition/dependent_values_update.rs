<<<<<<< HEAD
use std::{
    collections::{HashMap, HashSet},
    convert::TryFrom,
};

=======
>>>>>>> 505b3226
use async_trait::async_trait;
use chrono::{DateTime, Utc};
use council_server::ManagementResponse;
use serde::{Deserialize, Serialize};
use std::{collections::HashMap, collections::HashSet, convert::TryFrom};
use telemetry::prelude::*;
use thiserror::Error;
use tokio::task::{JoinError, JoinSet};

<<<<<<< HEAD
//use crate::tasks::StatusReceiverClient;
//use crate::tasks::StatusReceiverRequest;
=======
use crate::tasks::StatusReceiverClient;
use crate::tasks::StatusReceiverRequest;
use crate::{diagram, ComponentId};
>>>>>>> 505b3226
use crate::{
    attribute::value::{
        dependent_value_graph::DependentValueGraph, AttributeValueError, PrototypeExecutionResult,
    },
    job::consumer::{
        JobConsumer, JobConsumerError, JobConsumerMetadata, JobConsumerResult, JobInfo,
    },
    job::producer::{JobProducer, JobProducerResult},
    AccessBuilder, AttributeValue, AttributeValueId, DalContext,
    /*WsEvent*/
    TransactionsError, /*StatusUpdater,*/
    Visibility,
};
use crate::{FuncBindingReturnValue, InternalProvider};

#[remain::sorted]
#[derive(Debug, Error)]
pub enum DependentValueUpdateError {
    #[error("attribute value error: {0}")]
    AttributeValue(#[from] AttributeValueError),
    #[error(transparent)]
    TokioTask(#[from] JoinError),
    #[error(transparent)]
    Transactions(#[from] TransactionsError),
}

pub type DependentValueUpdateResult<T> = Result<T, DependentValueUpdateError>;

#[derive(Debug, Deserialize, Serialize)]
struct DependentValuesUpdateArgs {
    attribute_values: Vec<AttributeValueId>,
}

impl From<DependentValuesUpdate> for DependentValuesUpdateArgs {
    fn from(value: DependentValuesUpdate) -> Self {
        Self {
            attribute_values: value.attribute_values,
        }
    }
}

#[derive(Clone, Debug, Serialize)]
pub struct DependentValuesUpdate {
    attribute_values: Vec<AttributeValueId>,
    access_builder: AccessBuilder,
    visibility: Visibility,
    job: Option<JobInfo>,
}

impl DependentValuesUpdate {
    pub fn new(
        access_builder: AccessBuilder,
        visibility: Visibility,
        attribute_values: Vec<AttributeValueId>,
    ) -> Box<Self> {
        Box::new(Self {
            attribute_values,
            access_builder,
            visibility,
            job: None,
        })
    }
}

impl JobProducer for DependentValuesUpdate {
    fn arg(&self) -> JobProducerResult<serde_json::Value> {
        Ok(serde_json::to_value(DependentValuesUpdateArgs::from(
            self.clone(),
        ))?)
    }
}

impl JobConsumerMetadata for DependentValuesUpdate {
    fn type_name(&self) -> String {
        "DependentValuesUpdate".to_string()
    }

    fn access_builder(&self) -> AccessBuilder {
        self.access_builder
    }

    fn visibility(&self) -> Visibility {
        self.visibility
    }
}

#[async_trait]
impl JobConsumer for DependentValuesUpdate {
    #[instrument(
        name = "dependent_values_update.run",
        skip_all,
        level = "info",
        fields(
            attribute_values = ?self.attribute_values,
        )
    )]
    async fn run(&self, ctx: &mut DalContext) -> JobConsumerResult<()> {
<<<<<<< HEAD
        Ok(self.inner_run(ctx).await?)
=======
        let jid = council_server::Id::from_string(&self.job_id().unwrap())?;
        let mut council = council_server::Client::new(
            ctx.nats_conn().clone(),
            ctx.nats_conn()
                .metadata()
                .subject_prefix()
                .map(|p| p.to_string()),
            jid,
            self.visibility().change_set_pk.into(),
        )
        .await?;
        let pub_council = council.clone_into_pub();
        let council_management = council_server::ManagementClient::new(
            ctx.nats_conn(),
            ctx.nats_conn()
                .metadata()
                .subject_prefix()
                .map(|p| p.to_string()),
        )
        .await?;

        let res = self
            .inner_run(ctx, &mut council, pub_council, council_management)
            .await;

        council.bye().await?;

        res
>>>>>>> 505b3226
    }
}

impl DependentValuesUpdate {
<<<<<<< HEAD
    async fn inner_run(&self, ctx: &mut DalContext) -> DependentValueUpdateResult<()> {
        let start = tokio::time::Instant::now();
=======
    async fn inner_run(
        &self,
        ctx: &mut DalContext,
        council: &mut council_server::Client,
        pub_council: council_server::PubClient,
        mut management_council: council_server::ManagementClient,
    ) -> JobConsumerResult<()> {
        // TODO(nick,paulo,zack,jacob): ensure we do not _have_ to do this in the future.
        ctx.update_without_deleted_visibility();

        let mut status_updater = StatusUpdater::initialize(ctx).await;
>>>>>>> 505b3226

        let mut dependency_graph =
            DependentValueGraph::for_values(ctx, self.attribute_values.clone()).await?;

        debug!(
            "DependentValueGraph calculation took: {:?}",
            start.elapsed()
        );

        // Remove the first set of independent_values since they should already have had their functions executed
        for value in dependency_graph.independent_values() {
            dependency_graph.remove_value(value);
        }

        let mut seen_ids = HashSet::new();
        let mut task_id_to_av_id = HashMap::new();
        let mut update_join_set = JoinSet::new();

        let mut independent_value_ids = dependency_graph.independent_values();

<<<<<<< HEAD
        loop {
            if independent_value_ids.is_empty() && task_id_to_av_id.is_empty() {
                break;
            }

            for attribute_value_id in &independent_value_ids {
                let attribute_value_id = attribute_value_id.to_owned(); // release our borrow

                if !seen_ids.contains(&attribute_value_id) {
                    let join_handle = update_join_set.spawn(
                        values_from_prototype_function_execution(ctx.clone(), attribute_value_id),
                    );
                    task_id_to_av_id.insert(join_handle.id(), attribute_value_id);
                    seen_ids.insert(attribute_value_id);
                }
            }
=======
        // Status updater reads from the database and uses its own connection from the pg_pool to
        // do writes
        ctx.rollback().await?;

        let mut update_tasks = JoinSet::new();

        // This is the core loop. Use both the individual and the management subscription to determine what to do next.
        let needs_restart = tokio::select! {
            result = self.listen(ctx, council, pub_council, dependency_graph, &mut status_updater, &mut update_tasks) => result,
            management_result = self.listen_management(&mut management_council) => management_result,
        }?;

        // If we need to restart, we need to stop what we are doing, tell the status update that we are stopping, and
        // then re-enqueue ourselves.
        if needs_restart {
            update_tasks.abort_all();

            info!(?self.attribute_values, "aborted update tasks and restarting job");

            status_updater
                .values_completed(ctx, self.attribute_values.clone())
                .await;

            ctx.enqueue_job(DependentValuesUpdate::new(
                self.access_builder,
                self.visibility,
                self.attribute_values.clone(),
            ))
            .await?;
        }

        // No matter what, we need to finish the updater
        status_updater.finish(ctx).await;

        let client = StatusReceiverClient::new(ctx.nats_conn().clone()).await;
        if let Err(e) = client
            .publish(&StatusReceiverRequest {
                visibility: *ctx.visibility(),
                tenancy: *ctx.tenancy(),
                dependent_graph: original_dependency_graph,
            })
            .await
        {
            error!("could not publish status receiver request: {:?}", e);
        }

        ctx.commit().await?;

        Ok(())
    }

    async fn listen(
        &self,
        ctx: &DalContext,
        council: &mut council_server::Client,
        pub_council: council_server::PubClient,
        mut dependency_graph: HashMap<AttributeValueId, Vec<AttributeValueId>>,
        status_updater: &mut StatusUpdater,
        update_tasks: &mut JoinSet<JobConsumerResult<()>>,
    ) -> JobConsumerResult<bool> {
        let ctx_builder = ctx.to_builder();
        let mut needs_restart = false;

        while !dependency_graph.is_empty() {
            match council.fetch_response().await? {
                Some(response) => match response {
                    council_server::Response::OkToProcess { node_ids } => {
                        debug!(?node_ids, job_id = ?self.job_id(), "Ok to start processing nodes");
                        for node_id in node_ids {
                            let id = AttributeValueId::from(node_id);

                            status_updater.values_running(ctx, vec![id]).await;
                            // Status updater reads from the database and uses its own connection
                            // from the pg_pool to do writes
                            ctx.rollback().await?;

                            let task_ctx = ctx_builder
                                .build(self.access_builder().build(self.visibility()))
                                .await?;

                            let attribute_value = AttributeValue::get_by_id(&task_ctx, &id)
                                .await?
                                .ok_or_else(|| {
                                    AttributeValueError::NotFound(id, self.visibility())
                                })?;
                            update_tasks.spawn(update_value(
                                task_ctx,
                                attribute_value,
                                pub_council.clone(),
                                Span::current(),
                            ));
                        }
                    }
                    council_server::Response::BeenProcessed { node_id } => {
                        debug!(?node_id, job_id = ?self.job_id(), "Node has been processed by a job");
                        let id = AttributeValueId::from(node_id);
                        dependency_graph.remove(&id);

                        // Send a completed status for this value and *remove* it from the hash
                        status_updater.values_completed(ctx, vec![id]).await;

                        ctx.commit().await?;
                    }
                    council_server::Response::Failed { node_id } => {
                        debug!(?node_id, job_id = ?self.job_id(), "Node failed on another job");
                        let id = AttributeValueId::from(node_id);
                        dependency_graph.remove(&id);

                        // Send a completed status for this value and *remove* it from the hash
                        status_updater.values_completed(ctx, vec![id]).await;
                        // Status updater reads from the database and uses its own connection from
                        // the pg_pool to do writes
                        ctx.rollback().await?;
                    }
                    council_server::Response::Restart => {
                        info!("received response that job needs restart");
                        needs_restart = true;

                        // Ejecto seato cuz.
                        break;
                    }
                    council_server::Response::Shutdown => break,
                },
                None => {
                    // FIXME(nick): reconnect. Same "FIXME" as the one found in the original listener.
                    warn!("subscriber has been unsubscribed or the connection has been closed");
                    break;
                }
            }

            ctx.commit().await?;
>>>>>>> 505b3226

            // Wait for a task to finish
            if let Some(join_result) = update_join_set.join_next_with_id().await {
                let (task_id, execution_result) = join_result?;
                if let Some(finished_value_id) = task_id_to_av_id.remove(&task_id) {
                    match execution_result {
                        Ok(execution_values) => {
                            match AttributeValue::set_values_from_execution_result(
                                ctx,
                                finished_value_id,
                                execution_values,
                            )
                            .await
                            {
                                // Remove the value, so that any values that dependent on it will
                                // become independent values (once all other dependencies are removed)
                                Ok(_) => dependency_graph.remove_value(finished_value_id),
                                Err(err) => {
                                    error!("error setting values from executed prototype function for AttributeValue {finished_value_id}: {err}");
                                    dependency_graph.cycle_on_self(finished_value_id);
                                }
                            }
                        }
                        Err(err) => {
                            // By adding an outgoing edge from the failed node to itself it will
                            // never appear in the `independent_values` call above since that looks for
                            // nodes *without* outgoing edges. Thus we will never try to re-execute
                            // the function for this value, nor will we execute anything in the
                            // dependency graph connected to this value

                            error!("error executing prototype function for AttributeValue {finished_value_id}: {err}");
                            dependency_graph.cycle_on_self(finished_value_id);
                        }
                    }
                }
            }
<<<<<<< HEAD

            independent_value_ids = dependency_graph.independent_values();
        }

        debug!("DependentValuesUpdate took: {:?}", start.elapsed());

        ctx.commit().await?;
=======
        }

        Ok(needs_restart)
    }
>>>>>>> 505b3226

    async fn listen_management(
        &self,
        council_management: &mut council_server::ManagementClient,
    ) -> JobConsumerResult<bool> {
        let needs_restart = match council_management.fetch_response().await? {
            Some(management_response) => match management_response {
                ManagementResponse::Restart => true,
            },
            None => {
                // FIXME(nick): reconnect. Same "FIXME" as the one found in the original listener.
                warn!(
                    "management subscriber has been unsubscribed or the connection has been closed"
                );
                false
            }
        };
        info!("received management response that job needs restart");
        Ok(needs_restart)
    }
}

/// Wrapper around `AttributeValue.values_from_prototype_function_execution(&ctx)` to get it to
/// play more nicely with being spawned into a `JoinSet`.
#[instrument(
<<<<<<< HEAD
    name = "dependent_values_update.values_from_prototype_function_execution",
=======
    name = "dependent_values_update.update_value",
    parent = &parent_span,
>>>>>>> 505b3226
    skip_all,
    level = "info",
    fields(
        attribute_value.id = %attribute_value_id,
    )
)]
async fn values_from_prototype_function_execution(
    ctx: DalContext,
<<<<<<< HEAD
    attribute_value_id: AttributeValueId,
) -> DependentValueUpdateResult<PrototypeExecutionResult> {
    Ok(AttributeValue::execute_prototype_function(&ctx, attribute_value_id).await?)
=======
    mut attribute_value: AttributeValue,
    council: council_server::PubClient,
    parent_span: Span,
) -> JobConsumerResult<()> {
    let update_result = attribute_value.update_from_prototype_function(&ctx).await;
    // We don't propagate the error up, because we want the rest of the nodes in the graph to make progress
    // if they are able to.
    if update_result.is_err() {
        error!(?update_result, attribute_value_id = %attribute_value.id(), "Error updating AttributeValue");
        council
            .failed_processing_value(attribute_value.id().into())
            .await?;
        ctx.rollback().await?;
    }

    // If this is for an internal provider corresponding to a root prop for the schema variant of an existing component,
    // then we want to update summary tables.
    if !attribute_value.context.is_component_unset()
        && !attribute_value.context.is_internal_provider_unset()
        && InternalProvider::is_for_root_prop(&ctx, attribute_value.context.internal_provider_id())
            .await
            .unwrap()
    {
        if let Some(fbrv) =
            FuncBindingReturnValue::get_by_id(&ctx, &attribute_value.func_binding_return_value_id())
                .await?
        {
            if let Some(component_value_json) = fbrv.unprocessed_value() {
                update_summary_tables(
                    &ctx,
                    component_value_json,
                    attribute_value.context.component_id(),
                )
                .await?;
            }
        }
    }

    ctx.commit().await?;

    if update_result.is_ok() {
        council.processed_value(attribute_value.id().into()).await?;
    }

    Ok(())
>>>>>>> 505b3226
}

#[instrument(
    name = "dependent_values_update.update_summary_tables",
    skip_all,
    level = "info",
    fields(
        component.id = %component_id,
    )
)]
async fn update_summary_tables(
    ctx: &DalContext,
    component_value_json: &serde_json::Value,
    component_id: ComponentId,
) -> JobConsumerResult<()> {
    // Qualification summary table - if we add more summary tables, this should be extracted to its
    // own method.
    let mut total: i64 = 0;
    let mut warned: i64 = 0;
    let mut succeeded: i64 = 0;
    let mut failed: i64 = 0;
    let mut name: String = String::new();
    let mut color: String = String::new();
    let mut component_type: String = String::new();
    let mut has_resource: bool = false;
    let mut deleted_at: Option<String> = None;
    let mut deleted_at_datetime: Option<DateTime<Utc>> = None;
    if let Some(ref deleted_at) = deleted_at {
        let deleted_at_datetime_inner: DateTime<Utc> = deleted_at.parse()?;
        deleted_at_datetime = Some(deleted_at_datetime_inner);
    }

    if let Some(component_name) = component_value_json.pointer("/si/name") {
        if let Some(component_name_str) = component_name.as_str() {
            name = String::from(component_name_str);
        }
    }

    if let Some(component_color) = component_value_json.pointer("/si/color") {
        if let Some(component_color_str) = component_color.as_str() {
            color = String::from(component_color_str);
        }
    }

    if let Some(component_type_json) = component_value_json.pointer("/si/type") {
        if let Some(component_type_str) = component_type_json.as_str() {
            component_type = String::from(component_type_str);
        }
    }

    if let Some(_resource) = component_value_json.pointer("/resource/payload") {
        has_resource = true;
    }

    if let Some(deleted_at_value) = component_value_json.pointer("/deleted_at") {
        if let Some(deleted_at_str) = deleted_at_value.as_str() {
            deleted_at = Some(deleted_at_str.into());
        }
    }

    if let Some(qualification_map_value) = component_value_json.pointer("/qualification") {
        if let Some(qualification_map) = qualification_map_value.as_object() {
            for qual_result_map_value in qualification_map.values() {
                if let Some(qual_result_map) = qual_result_map_value.as_object() {
                    if let Some(qual_result) = qual_result_map.get("result") {
                        if let Some(qual_result_string) = qual_result.as_str() {
                            total += 1;
                            match qual_result_string {
                                "success" => succeeded += 1,
                                "warning" => warned += 1,
                                "failure" => failed += 1,
                                &_ => (),
                            }
                        }
                    }
                }
            }
        }
    }
    let _row = ctx
        .txns()
        .await?
        .pg()
        .query_one(
            "SELECT object FROM summary_qualification_update_v2($1, $2, $3, $4, $5, $6, $7, $8, $9)",
            &[
                ctx.tenancy(),
                ctx.visibility(),
                &component_id,
                &name,
                &total,
                &warned,
                &succeeded,
                &failed,
                &deleted_at_datetime,
            ],
        )
        .await?;

    diagram::summary_diagram::component_update(
        ctx,
        &component_id,
        name,
        color,
        component_type,
        has_resource,
        deleted_at,
    )
    .await?;

    WsEvent::component_updated(ctx, component_id)
        .await?
        .publish_on_commit(ctx)
        .await?;

    Ok(())
}

impl TryFrom<JobInfo> for DependentValuesUpdate {
    type Error = JobConsumerError;

    fn try_from(job: JobInfo) -> Result<Self, Self::Error> {
        let args = DependentValuesUpdateArgs::deserialize(&job.arg)?;
        Ok(Self {
            attribute_values: args.attribute_values,
            access_builder: job.access_builder,
            visibility: job.visibility,
            job: Some(job),
        })
    }
}<|MERGE_RESOLUTION|>--- conflicted
+++ resolved
@@ -1,11 +1,8 @@
-<<<<<<< HEAD
 use std::{
     collections::{HashMap, HashSet},
     convert::TryFrom,
 };
 
-=======
->>>>>>> 505b3226
 use async_trait::async_trait;
 use chrono::{DateTime, Utc};
 use council_server::ManagementResponse;
@@ -15,14 +12,8 @@
 use thiserror::Error;
 use tokio::task::{JoinError, JoinSet};
 
-<<<<<<< HEAD
 //use crate::tasks::StatusReceiverClient;
 //use crate::tasks::StatusReceiverRequest;
-=======
-use crate::tasks::StatusReceiverClient;
-use crate::tasks::StatusReceiverRequest;
-use crate::{diagram, ComponentId};
->>>>>>> 505b3226
 use crate::{
     attribute::value::{
         dependent_value_graph::DependentValueGraph, AttributeValueError, PrototypeExecutionResult,
@@ -36,7 +27,6 @@
     TransactionsError, /*StatusUpdater,*/
     Visibility,
 };
-use crate::{FuncBindingReturnValue, InternalProvider};
 
 #[remain::sorted]
 #[derive(Debug, Error)]
@@ -120,58 +110,13 @@
         )
     )]
     async fn run(&self, ctx: &mut DalContext) -> JobConsumerResult<()> {
-<<<<<<< HEAD
         Ok(self.inner_run(ctx).await?)
-=======
-        let jid = council_server::Id::from_string(&self.job_id().unwrap())?;
-        let mut council = council_server::Client::new(
-            ctx.nats_conn().clone(),
-            ctx.nats_conn()
-                .metadata()
-                .subject_prefix()
-                .map(|p| p.to_string()),
-            jid,
-            self.visibility().change_set_pk.into(),
-        )
-        .await?;
-        let pub_council = council.clone_into_pub();
-        let council_management = council_server::ManagementClient::new(
-            ctx.nats_conn(),
-            ctx.nats_conn()
-                .metadata()
-                .subject_prefix()
-                .map(|p| p.to_string()),
-        )
-        .await?;
-
-        let res = self
-            .inner_run(ctx, &mut council, pub_council, council_management)
-            .await;
-
-        council.bye().await?;
-
-        res
->>>>>>> 505b3226
     }
 }
 
 impl DependentValuesUpdate {
-<<<<<<< HEAD
     async fn inner_run(&self, ctx: &mut DalContext) -> DependentValueUpdateResult<()> {
         let start = tokio::time::Instant::now();
-=======
-    async fn inner_run(
-        &self,
-        ctx: &mut DalContext,
-        council: &mut council_server::Client,
-        pub_council: council_server::PubClient,
-        mut management_council: council_server::ManagementClient,
-    ) -> JobConsumerResult<()> {
-        // TODO(nick,paulo,zack,jacob): ensure we do not _have_ to do this in the future.
-        ctx.update_without_deleted_visibility();
-
-        let mut status_updater = StatusUpdater::initialize(ctx).await;
->>>>>>> 505b3226
 
         let mut dependency_graph =
             DependentValueGraph::for_values(ctx, self.attribute_values.clone()).await?;
@@ -192,7 +137,6 @@
 
         let mut independent_value_ids = dependency_graph.independent_values();
 
-<<<<<<< HEAD
         loop {
             if independent_value_ids.is_empty() && task_id_to_av_id.is_empty() {
                 break;
@@ -209,139 +153,6 @@
                     seen_ids.insert(attribute_value_id);
                 }
             }
-=======
-        // Status updater reads from the database and uses its own connection from the pg_pool to
-        // do writes
-        ctx.rollback().await?;
-
-        let mut update_tasks = JoinSet::new();
-
-        // This is the core loop. Use both the individual and the management subscription to determine what to do next.
-        let needs_restart = tokio::select! {
-            result = self.listen(ctx, council, pub_council, dependency_graph, &mut status_updater, &mut update_tasks) => result,
-            management_result = self.listen_management(&mut management_council) => management_result,
-        }?;
-
-        // If we need to restart, we need to stop what we are doing, tell the status update that we are stopping, and
-        // then re-enqueue ourselves.
-        if needs_restart {
-            update_tasks.abort_all();
-
-            info!(?self.attribute_values, "aborted update tasks and restarting job");
-
-            status_updater
-                .values_completed(ctx, self.attribute_values.clone())
-                .await;
-
-            ctx.enqueue_job(DependentValuesUpdate::new(
-                self.access_builder,
-                self.visibility,
-                self.attribute_values.clone(),
-            ))
-            .await?;
-        }
-
-        // No matter what, we need to finish the updater
-        status_updater.finish(ctx).await;
-
-        let client = StatusReceiverClient::new(ctx.nats_conn().clone()).await;
-        if let Err(e) = client
-            .publish(&StatusReceiverRequest {
-                visibility: *ctx.visibility(),
-                tenancy: *ctx.tenancy(),
-                dependent_graph: original_dependency_graph,
-            })
-            .await
-        {
-            error!("could not publish status receiver request: {:?}", e);
-        }
-
-        ctx.commit().await?;
-
-        Ok(())
-    }
-
-    async fn listen(
-        &self,
-        ctx: &DalContext,
-        council: &mut council_server::Client,
-        pub_council: council_server::PubClient,
-        mut dependency_graph: HashMap<AttributeValueId, Vec<AttributeValueId>>,
-        status_updater: &mut StatusUpdater,
-        update_tasks: &mut JoinSet<JobConsumerResult<()>>,
-    ) -> JobConsumerResult<bool> {
-        let ctx_builder = ctx.to_builder();
-        let mut needs_restart = false;
-
-        while !dependency_graph.is_empty() {
-            match council.fetch_response().await? {
-                Some(response) => match response {
-                    council_server::Response::OkToProcess { node_ids } => {
-                        debug!(?node_ids, job_id = ?self.job_id(), "Ok to start processing nodes");
-                        for node_id in node_ids {
-                            let id = AttributeValueId::from(node_id);
-
-                            status_updater.values_running(ctx, vec![id]).await;
-                            // Status updater reads from the database and uses its own connection
-                            // from the pg_pool to do writes
-                            ctx.rollback().await?;
-
-                            let task_ctx = ctx_builder
-                                .build(self.access_builder().build(self.visibility()))
-                                .await?;
-
-                            let attribute_value = AttributeValue::get_by_id(&task_ctx, &id)
-                                .await?
-                                .ok_or_else(|| {
-                                    AttributeValueError::NotFound(id, self.visibility())
-                                })?;
-                            update_tasks.spawn(update_value(
-                                task_ctx,
-                                attribute_value,
-                                pub_council.clone(),
-                                Span::current(),
-                            ));
-                        }
-                    }
-                    council_server::Response::BeenProcessed { node_id } => {
-                        debug!(?node_id, job_id = ?self.job_id(), "Node has been processed by a job");
-                        let id = AttributeValueId::from(node_id);
-                        dependency_graph.remove(&id);
-
-                        // Send a completed status for this value and *remove* it from the hash
-                        status_updater.values_completed(ctx, vec![id]).await;
-
-                        ctx.commit().await?;
-                    }
-                    council_server::Response::Failed { node_id } => {
-                        debug!(?node_id, job_id = ?self.job_id(), "Node failed on another job");
-                        let id = AttributeValueId::from(node_id);
-                        dependency_graph.remove(&id);
-
-                        // Send a completed status for this value and *remove* it from the hash
-                        status_updater.values_completed(ctx, vec![id]).await;
-                        // Status updater reads from the database and uses its own connection from
-                        // the pg_pool to do writes
-                        ctx.rollback().await?;
-                    }
-                    council_server::Response::Restart => {
-                        info!("received response that job needs restart");
-                        needs_restart = true;
-
-                        // Ejecto seato cuz.
-                        break;
-                    }
-                    council_server::Response::Shutdown => break,
-                },
-                None => {
-                    // FIXME(nick): reconnect. Same "FIXME" as the one found in the original listener.
-                    warn!("subscriber has been unsubscribed or the connection has been closed");
-                    break;
-                }
-            }
-
-            ctx.commit().await?;
->>>>>>> 505b3226
 
             // Wait for a task to finish
             if let Some(join_result) = update_join_set.join_next_with_id().await {
@@ -378,7 +189,6 @@
                     }
                 }
             }
-<<<<<<< HEAD
 
             independent_value_ids = dependency_graph.independent_values();
         }
@@ -386,43 +196,15 @@
         debug!("DependentValuesUpdate took: {:?}", start.elapsed());
 
         ctx.commit().await?;
-=======
-        }
-
-        Ok(needs_restart)
-    }
->>>>>>> 505b3226
-
-    async fn listen_management(
-        &self,
-        council_management: &mut council_server::ManagementClient,
-    ) -> JobConsumerResult<bool> {
-        let needs_restart = match council_management.fetch_response().await? {
-            Some(management_response) => match management_response {
-                ManagementResponse::Restart => true,
-            },
-            None => {
-                // FIXME(nick): reconnect. Same "FIXME" as the one found in the original listener.
-                warn!(
-                    "management subscriber has been unsubscribed or the connection has been closed"
-                );
-                false
-            }
-        };
-        info!("received management response that job needs restart");
-        Ok(needs_restart)
+
+        Ok(())
     }
 }
 
 /// Wrapper around `AttributeValue.values_from_prototype_function_execution(&ctx)` to get it to
 /// play more nicely with being spawned into a `JoinSet`.
 #[instrument(
-<<<<<<< HEAD
     name = "dependent_values_update.values_from_prototype_function_execution",
-=======
-    name = "dependent_values_update.update_value",
-    parent = &parent_span,
->>>>>>> 505b3226
     skip_all,
     level = "info",
     fields(
@@ -431,57 +213,9 @@
 )]
 async fn values_from_prototype_function_execution(
     ctx: DalContext,
-<<<<<<< HEAD
     attribute_value_id: AttributeValueId,
 ) -> DependentValueUpdateResult<PrototypeExecutionResult> {
     Ok(AttributeValue::execute_prototype_function(&ctx, attribute_value_id).await?)
-=======
-    mut attribute_value: AttributeValue,
-    council: council_server::PubClient,
-    parent_span: Span,
-) -> JobConsumerResult<()> {
-    let update_result = attribute_value.update_from_prototype_function(&ctx).await;
-    // We don't propagate the error up, because we want the rest of the nodes in the graph to make progress
-    // if they are able to.
-    if update_result.is_err() {
-        error!(?update_result, attribute_value_id = %attribute_value.id(), "Error updating AttributeValue");
-        council
-            .failed_processing_value(attribute_value.id().into())
-            .await?;
-        ctx.rollback().await?;
-    }
-
-    // If this is for an internal provider corresponding to a root prop for the schema variant of an existing component,
-    // then we want to update summary tables.
-    if !attribute_value.context.is_component_unset()
-        && !attribute_value.context.is_internal_provider_unset()
-        && InternalProvider::is_for_root_prop(&ctx, attribute_value.context.internal_provider_id())
-            .await
-            .unwrap()
-    {
-        if let Some(fbrv) =
-            FuncBindingReturnValue::get_by_id(&ctx, &attribute_value.func_binding_return_value_id())
-                .await?
-        {
-            if let Some(component_value_json) = fbrv.unprocessed_value() {
-                update_summary_tables(
-                    &ctx,
-                    component_value_json,
-                    attribute_value.context.component_id(),
-                )
-                .await?;
-            }
-        }
-    }
-
-    ctx.commit().await?;
-
-    if update_result.is_ok() {
-        council.processed_value(attribute_value.id().into()).await?;
-    }
-
-    Ok(())
->>>>>>> 505b3226
 }
 
 #[instrument(
