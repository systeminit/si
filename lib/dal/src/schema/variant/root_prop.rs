//! This module contains (and is oriented around) the [`RootProp`]. This object is not persisted
//! to the database.

use strum::{AsRefStr, Display as EnumDisplay, EnumIter, EnumString};
use telemetry::prelude::*;






use crate::{
<<<<<<< HEAD
    PropId, StandardModel,
=======
    schema::variant::{leaves::LeafKind, SchemaVariantResult},
    DalContext, Func, FuncError, Prop, PropId, PropKind, ReconciliationPrototype,
    ReconciliationPrototypeContext, SchemaId, SchemaVariant, SchemaVariantId, StandardModel,
    ValidationPrototype, ValidationPrototypeContext,
>>>>>>> 5eea1d9d
};

pub mod component_type;

/// This enum contains the subtree names for every direct child [`Prop`](crate::Prop) of
/// [`RootProp`](RootProp). Not all children will be of the same [`PropKind`](crate::PropKind).
#[remain::sorted]
#[derive(AsRefStr, EnumIter, EnumString, EnumDisplay)]
pub enum RootPropChild {
    /// Corresponds to the "/root/code" subtree.
    Code,
    /// Corresponds to the "/root/deleted_at" subtree.
    DeletedAt,
    /// Corresponds to the "/root/domain" subtree.
    Domain,
    /// Corresponds to the "/root/qualification" subtree.
    Qualification,
    /// Corresponds to the "/root/resource" subtree.
    Resource,
    /// Corresponds to the "/root/si" subtree.
    Si,
}

impl RootPropChild {
    pub fn as_str(&self) -> &'static str {
        match self {
            Self::Si => "si",
            Self::Domain => "domain",
            Self::Resource => "resource",
            Self::Code => "code",
            Self::Qualification => "qualification",
            Self::DeletedAt => "deleted_at",
        }
    }
}

/// This enum contains the subtree names for every direct child [`Prop`](crate::Prop) of "/root/si".
/// These [`Props`](crate::Prop) are available for _every_ [`SchemaVariant`](crate::SchemaVariant).
#[remain::sorted]
#[derive(Debug)]
pub enum SiPropChild {
    /// Corresponds to the "/root/si/Color" [`Prop`](crate::Prop).
    Color,
    /// Corresponds to the "/root/si/name" [`Prop`](crate::Prop).
    Name,
    /// Corresponds to the "/root/si/protected" [`Prop`](crate::Prop).
    Protected,
    /// Corresponds to the "/root/si/type" [`Prop`](crate::Prop).
    Type,
}

impl SiPropChild {
    /// Return the _case-sensitive_ name for the corresponding [`Prop`](crate::Prop).
    pub fn prop_name(&self) -> &'static str {
        match self {
            Self::Name => "name",
            Self::Protected => "protected",
            Self::Type => "type",
            Self::Color => "color",
        }
    }
}

/// Contains the root [`PropId`](crate::Prop) and its immediate children for a
/// [`SchemaVariant`](crate::SchemaVariant). These [`Props`](crate::Prop) are also those that
/// correspond to the "root" [`Props`](crate::Prop) on the [`ComponentView`](crate::ComponentView)
/// "properties" field.
#[derive(Debug, Copy, Clone)]
pub struct RootProp {
    /// The parent of the other [`Props`](crate::Prop) on [`self`](Self).
    pub prop_id: PropId,
    /// Contains the tree of [`Props`](crate::Prop) corresponding to System Initiative metadata.
    pub si_prop_id: PropId,
    /// Contains the tree of [`Props`](crate::Prop) corresponding to the real world _model_.
    pub domain_prop_id: PropId,
    /// The parent of the resource [`Props`](crate::Prop) corresponding to the real world _resource_.
    pub resource_prop_id: PropId,
    /// Contains the tree of [`Props`](crate::Prop) that are of secret value.
    pub secrets_prop_id: PropId,
    /// All information needed to populate the _model_ should be derived from this tree.
    pub resource_value_prop_id: PropId,
    /// Contains the tree of [`Props`](crate::Prop) corresponding to code generation
    /// [`Funcs`](crate::Func).
    pub code_prop_id: PropId,
    /// Contains the tree of [`Props`](crate::Prop) corresponding to qualification
    /// [`Funcs`](crate::Func).
    pub qualification_prop_id: PropId,
    /// The deleted_at prop on [`self`](Self).
    pub deleted_at_prop_id: PropId,
<<<<<<< HEAD
=======
}

impl SchemaVariant {
    /// Create and set a [`RootProp`] for the [`SchemaVariant`].
    #[instrument(skip_all)]
    pub async fn create_and_set_root_prop(
        &mut self,
        ctx: &DalContext,
        schema_id: SchemaId,
    ) -> SchemaVariantResult<RootProp> {
        let root_prop = Prop::new(ctx, "root", PropKind::Object, None, self.id, None).await?;
        let root_prop_id = *root_prop.id();
        self.set_root_prop_id(ctx, Some(root_prop_id)).await?;

        // FIXME(nick): we rely on ULID ordering for now, so the si prop tree creation has to come
        // before the domain prop tree creation. Once index maps for objects are added, this
        // can be moved back to its original location with the other prop tree creation methods.
        let si_prop_id = Self::setup_si(ctx, root_prop_id, schema_id, self.id).await?;

        let domain_prop = Prop::new(
            ctx,
            "domain",
            PropKind::Object,
            None,
            self.id,
            Some(root_prop_id),
        )
        .await?;

        let secrets_prop_id = *Prop::new(
            ctx,
            "secrets",
            PropKind::Object,
            None,
            self.id,
            Some(root_prop_id),
        )
        .await?
        .id();

        let resource_prop_id = Self::setup_resource(ctx, root_prop_id, self.id).await?;
        let resource_value_prop_id = Self::setup_resource_value(ctx, root_prop_id, self).await?;
        let code_prop_id = Self::setup_code(ctx, root_prop_id, self.id).await?;
        let qualification_prop_id = Self::setup_qualification(ctx, root_prop_id, self.id).await?;
        let deleted_at_prop_id = Self::setup_deleted_at(ctx, root_prop_id, self.id).await?;

        // Now that the structure is set up, we can populate default
        // AttributePrototypes & AttributeValues to be updated appropriately below.
        SchemaVariant::create_default_prototypes_and_values(ctx, self.id).await?;

        Ok(RootProp {
            prop_id: root_prop_id,
            si_prop_id,
            domain_prop_id: *domain_prop.id(),
            resource_value_prop_id,
            resource_prop_id,
            secrets_prop_id,
            code_prop_id,
            qualification_prop_id,
            deleted_at_prop_id,
        })
    }

    async fn insert_leaf_props(
        ctx: &DalContext,
        leaf_kind: LeafKind,
        root_prop_id: PropId,
        schema_variant_id: SchemaVariantId,
    ) -> SchemaVariantResult<(PropId, PropId)> {
        let (leaf_prop_name, leaf_item_prop_name) = leaf_kind.prop_names();

        let mut leaf_prop = Prop::new(
            ctx,
            leaf_prop_name,
            PropKind::Map,
            None,
            schema_variant_id,
            Some(root_prop_id),
        )
        .await?;
        leaf_prop.set_hidden(ctx, true).await?;

        let mut leaf_item_prop = Prop::new(
            ctx,
            leaf_item_prop_name,
            PropKind::Object,
            None,
            schema_variant_id,
            Some(*leaf_prop.id()),
        )
        .await?;
        leaf_item_prop.set_hidden(ctx, true).await?;

        Ok((*leaf_prop.id(), *leaf_item_prop.id()))
    }

    async fn create_validation(
        ctx: &DalContext,
        prop_id: PropId,
        schema_id: SchemaId,
        schema_variant_id: SchemaVariantId,
        validation: Validation,
    ) -> SchemaVariantResult<()> {
        let validation_func_name = "si:validation";
        let validation_func: Func = Func::find_by_attr(ctx, "name", &validation_func_name)
            .await?
            .pop()
            .ok_or_else(|| FuncError::NotFoundByName(validation_func_name.to_string()))?;
        let mut builder = ValidationPrototypeContext::builder();
        builder
            .set_prop_id(prop_id)
            .set_schema_id(schema_id)
            .set_schema_variant_id(schema_variant_id);
        ValidationPrototype::new(
            ctx,
            *validation_func.id(),
            serde_json::to_value(FuncBackendValidationArgs::new(validation))?,
            builder.to_context(ctx).await?,
        )
        .await?;
        Ok(())
    }

    async fn setup_si(
        ctx: &DalContext,
        root_prop_id: PropId,
        schema_id: SchemaId,
        schema_variant_id: SchemaVariantId,
    ) -> SchemaVariantResult<PropId> {
        let si_prop = Prop::new(
            ctx,
            "si",
            PropKind::Object,
            None,
            schema_variant_id,
            Some(root_prop_id),
        )
        .await?;
        let si_prop_id = *si_prop.id();
        let _si_name_prop = Prop::new(
            ctx,
            "name",
            PropKind::String,
            None,
            schema_variant_id,
            Some(si_prop_id),
        )
        .await?;

        // The protected prop ensures a component cannot be deleted in the configuration diagram.
        let _protected_prop = Prop::new(
            ctx,
            "protected",
            PropKind::Boolean,
            None,
            schema_variant_id,
            Some(si_prop_id),
        )
        .await?;

        // The type prop controls the type of the configuration node. The default type can be
        // determined by the schema variant author. The widget options correspond to the component
        // type enumeration.
        let _type_prop = Prop::new(
            ctx,
            "type",
            PropKind::String,
            Some((
                WidgetKind::Select,
                Some(serde_json::json!([
                    {
                        "label": "Component",
                        "value": "component",
                    },
                    {
                        "label": "Configuration Frame",
                        "value": "configurationFrame",
                    },
                    {
                        "label": "Aggregation Frame",
                        "value": "aggregationFrame",
                    },
                ])),
            )),
            schema_variant_id,
            Some(si_prop_id),
        )
        .await?;

        // Override the schema variant color for nodes on the diagram.
        let mut color_prop = Prop::new(
            ctx,
            "color",
            PropKind::String,
            None,
            schema_variant_id,
            Some(si_prop_id),
        )
        .await?;
        color_prop.set_widget_kind(ctx, WidgetKind::Color).await?;
        Self::create_validation(
            ctx,
            *color_prop.id(),
            schema_id,
            schema_variant_id,
            Validation::StringIsHexColor { value: None },
        )
        .await?;

        Ok(si_prop_id)
    }

    async fn setup_resource_value(
        ctx: &DalContext,
        root_prop_id: PropId,
        schema_variant: &mut SchemaVariant,
    ) -> SchemaVariantResult<PropId> {
        let schema_variant_id = *schema_variant.id();
        let mut resource_value_prop = Prop::new(
            ctx,
            "resource_value",
            PropKind::Object,
            None,
            schema_variant_id,
            Some(root_prop_id),
        )
        .await?;
        resource_value_prop.set_hidden(ctx, true).await?;

        if let Some(reconciliation_func) =
            Func::find_by_attr(ctx, "name", &"si:defaultReconciliation")
                .await?
                .pop()
        {
            ReconciliationPrototype::upsert(
                ctx,
                *reconciliation_func.id(),
                "Reconciliation",
                ReconciliationPrototypeContext::new(*schema_variant.id()),
            )
            .await?;
        }

        SchemaVariant::create_default_prototypes_and_values(ctx, *schema_variant.id()).await?;
        SchemaVariant::create_implicit_internal_providers(ctx, *schema_variant.id()).await?;

        Ok(*resource_value_prop.id())
    }

    async fn setup_resource(
        ctx: &DalContext,
        root_prop_id: PropId,
        schema_variant_id: SchemaVariantId,
    ) -> SchemaVariantResult<PropId> {
        let mut resource_prop = Prop::new(
            ctx,
            "resource",
            PropKind::Object,
            None,
            schema_variant_id,
            Some(root_prop_id),
        )
        .await?;
        resource_prop.set_hidden(ctx, true).await?;
        let resource_prop_id = *resource_prop.id();

        let mut resource_status_prop = Prop::new(
            ctx,
            "status",
            PropKind::String,
            None,
            schema_variant_id,
            Some(resource_prop_id),
        )
        .await?;
        resource_status_prop.set_hidden(ctx, true).await?;

        let mut resource_message_prop = Prop::new(
            ctx,
            "message",
            PropKind::String,
            None,
            schema_variant_id,
            Some(resource_prop_id),
        )
        .await?;
        resource_message_prop.set_hidden(ctx, true).await?;

        let mut resource_logs_prop = Prop::new(
            ctx,
            "logs",
            PropKind::Array,
            None,
            schema_variant_id,
            Some(resource_prop_id),
        )
        .await?;
        resource_logs_prop.set_hidden(ctx, true).await?;

        let mut resource_logs_log_prop = Prop::new(
            ctx,
            "log",
            PropKind::String,
            None,
            schema_variant_id,
            Some(*resource_logs_prop.id()),
        )
        .await?;
        resource_logs_log_prop.set_hidden(ctx, true).await?;

        let mut resource_payload_prop = Prop::new(
            ctx,
            "payload",
            PropKind::String,
            None,
            schema_variant_id,
            Some(resource_prop_id),
        )
        .await?;
        resource_payload_prop.set_hidden(ctx, true).await?;

        let mut resource_last_synced_prop = Prop::new(
            ctx,
            "last_synced",
            PropKind::String,
            None,
            schema_variant_id,
            Some(resource_prop_id),
        )
        .await?;
        resource_last_synced_prop.set_hidden(ctx, true).await?;

        Ok(resource_prop_id)
    }

    async fn setup_code(
        ctx: &DalContext,
        root_prop_id: PropId,
        schema_variant_id: SchemaVariantId,
    ) -> SchemaVariantResult<PropId> {
        let (code_map_prop_id, code_map_item_prop_id) = Self::insert_leaf_props(
            ctx,
            LeafKind::CodeGeneration,
            root_prop_id,
            schema_variant_id,
        )
        .await?;

        let mut child_code_prop = Prop::new(
            ctx,
            "code",
            PropKind::String,
            None,
            schema_variant_id,
            Some(code_map_item_prop_id),
        )
        .await?;
        child_code_prop.set_hidden(ctx, true).await?;

        let mut child_message_prop = Prop::new(
            ctx,
            "message",
            PropKind::String,
            None,
            schema_variant_id,
            Some(code_map_item_prop_id),
        )
        .await?;
        child_message_prop.set_hidden(ctx, true).await?;

        let mut child_format_prop = Prop::new(
            ctx,
            "format",
            PropKind::String,
            None,
            schema_variant_id,
            Some(code_map_item_prop_id),
        )
        .await?;
        child_format_prop.set_hidden(ctx, true).await?;

        Ok(code_map_prop_id)
    }

    async fn setup_qualification(
        ctx: &DalContext,
        root_prop_id: PropId,
        schema_variant_id: SchemaVariantId,
    ) -> SchemaVariantResult<PropId> {
        let (qualification_map_prop_id, qualification_map_item_prop_id) = Self::insert_leaf_props(
            ctx,
            LeafKind::Qualification,
            root_prop_id,
            schema_variant_id,
        )
        .await?;

        let mut child_qualified_prop = Prop::new(
            ctx,
            "result",
            PropKind::String,
            None,
            schema_variant_id,
            Some(qualification_map_item_prop_id),
        )
        .await?;
        child_qualified_prop.set_hidden(ctx, true).await?;

        let mut child_message_prop = Prop::new(
            ctx,
            "message",
            PropKind::String,
            None,
            schema_variant_id,
            Some(qualification_map_item_prop_id),
        )
        .await?;
        child_message_prop.set_hidden(ctx, true).await?;

        Ok(qualification_map_prop_id)
    }

    async fn setup_deleted_at(
        ctx: &DalContext,
        root_prop_id: PropId,
        schema_variant_id: SchemaVariantId,
    ) -> SchemaVariantResult<PropId> {
        // This is a new prop that we will use to determine if we want to run a delete workflow
        let mut deleted_at = Prop::new(
            ctx,
            "deleted_at",
            PropKind::String,
            None,
            schema_variant_id,
            Some(root_prop_id),
        )
        .await?;
        deleted_at.set_hidden(ctx, true).await?;

        Ok(*deleted_at.id())
    }
>>>>>>> 5eea1d9d
}<|MERGE_RESOLUTION|>--- conflicted
+++ resolved
@@ -4,21 +4,7 @@
 use strum::{AsRefStr, Display as EnumDisplay, EnumIter, EnumString};
 use telemetry::prelude::*;
 
-
-
-
-
-
-use crate::{
-<<<<<<< HEAD
-    PropId, StandardModel,
-=======
-    schema::variant::{leaves::LeafKind, SchemaVariantResult},
-    DalContext, Func, FuncError, Prop, PropId, PropKind, ReconciliationPrototype,
-    ReconciliationPrototypeContext, SchemaId, SchemaVariant, SchemaVariantId, StandardModel,
-    ValidationPrototype, ValidationPrototypeContext,
->>>>>>> 5eea1d9d
-};
+use crate::{PropId, StandardModel};
 
 pub mod component_type;
 
@@ -107,448 +93,4 @@
     pub qualification_prop_id: PropId,
     /// The deleted_at prop on [`self`](Self).
     pub deleted_at_prop_id: PropId,
-<<<<<<< HEAD
-=======
-}
-
-impl SchemaVariant {
-    /// Create and set a [`RootProp`] for the [`SchemaVariant`].
-    #[instrument(skip_all)]
-    pub async fn create_and_set_root_prop(
-        &mut self,
-        ctx: &DalContext,
-        schema_id: SchemaId,
-    ) -> SchemaVariantResult<RootProp> {
-        let root_prop = Prop::new(ctx, "root", PropKind::Object, None, self.id, None).await?;
-        let root_prop_id = *root_prop.id();
-        self.set_root_prop_id(ctx, Some(root_prop_id)).await?;
-
-        // FIXME(nick): we rely on ULID ordering for now, so the si prop tree creation has to come
-        // before the domain prop tree creation. Once index maps for objects are added, this
-        // can be moved back to its original location with the other prop tree creation methods.
-        let si_prop_id = Self::setup_si(ctx, root_prop_id, schema_id, self.id).await?;
-
-        let domain_prop = Prop::new(
-            ctx,
-            "domain",
-            PropKind::Object,
-            None,
-            self.id,
-            Some(root_prop_id),
-        )
-        .await?;
-
-        let secrets_prop_id = *Prop::new(
-            ctx,
-            "secrets",
-            PropKind::Object,
-            None,
-            self.id,
-            Some(root_prop_id),
-        )
-        .await?
-        .id();
-
-        let resource_prop_id = Self::setup_resource(ctx, root_prop_id, self.id).await?;
-        let resource_value_prop_id = Self::setup_resource_value(ctx, root_prop_id, self).await?;
-        let code_prop_id = Self::setup_code(ctx, root_prop_id, self.id).await?;
-        let qualification_prop_id = Self::setup_qualification(ctx, root_prop_id, self.id).await?;
-        let deleted_at_prop_id = Self::setup_deleted_at(ctx, root_prop_id, self.id).await?;
-
-        // Now that the structure is set up, we can populate default
-        // AttributePrototypes & AttributeValues to be updated appropriately below.
-        SchemaVariant::create_default_prototypes_and_values(ctx, self.id).await?;
-
-        Ok(RootProp {
-            prop_id: root_prop_id,
-            si_prop_id,
-            domain_prop_id: *domain_prop.id(),
-            resource_value_prop_id,
-            resource_prop_id,
-            secrets_prop_id,
-            code_prop_id,
-            qualification_prop_id,
-            deleted_at_prop_id,
-        })
-    }
-
-    async fn insert_leaf_props(
-        ctx: &DalContext,
-        leaf_kind: LeafKind,
-        root_prop_id: PropId,
-        schema_variant_id: SchemaVariantId,
-    ) -> SchemaVariantResult<(PropId, PropId)> {
-        let (leaf_prop_name, leaf_item_prop_name) = leaf_kind.prop_names();
-
-        let mut leaf_prop = Prop::new(
-            ctx,
-            leaf_prop_name,
-            PropKind::Map,
-            None,
-            schema_variant_id,
-            Some(root_prop_id),
-        )
-        .await?;
-        leaf_prop.set_hidden(ctx, true).await?;
-
-        let mut leaf_item_prop = Prop::new(
-            ctx,
-            leaf_item_prop_name,
-            PropKind::Object,
-            None,
-            schema_variant_id,
-            Some(*leaf_prop.id()),
-        )
-        .await?;
-        leaf_item_prop.set_hidden(ctx, true).await?;
-
-        Ok((*leaf_prop.id(), *leaf_item_prop.id()))
-    }
-
-    async fn create_validation(
-        ctx: &DalContext,
-        prop_id: PropId,
-        schema_id: SchemaId,
-        schema_variant_id: SchemaVariantId,
-        validation: Validation,
-    ) -> SchemaVariantResult<()> {
-        let validation_func_name = "si:validation";
-        let validation_func: Func = Func::find_by_attr(ctx, "name", &validation_func_name)
-            .await?
-            .pop()
-            .ok_or_else(|| FuncError::NotFoundByName(validation_func_name.to_string()))?;
-        let mut builder = ValidationPrototypeContext::builder();
-        builder
-            .set_prop_id(prop_id)
-            .set_schema_id(schema_id)
-            .set_schema_variant_id(schema_variant_id);
-        ValidationPrototype::new(
-            ctx,
-            *validation_func.id(),
-            serde_json::to_value(FuncBackendValidationArgs::new(validation))?,
-            builder.to_context(ctx).await?,
-        )
-        .await?;
-        Ok(())
-    }
-
-    async fn setup_si(
-        ctx: &DalContext,
-        root_prop_id: PropId,
-        schema_id: SchemaId,
-        schema_variant_id: SchemaVariantId,
-    ) -> SchemaVariantResult<PropId> {
-        let si_prop = Prop::new(
-            ctx,
-            "si",
-            PropKind::Object,
-            None,
-            schema_variant_id,
-            Some(root_prop_id),
-        )
-        .await?;
-        let si_prop_id = *si_prop.id();
-        let _si_name_prop = Prop::new(
-            ctx,
-            "name",
-            PropKind::String,
-            None,
-            schema_variant_id,
-            Some(si_prop_id),
-        )
-        .await?;
-
-        // The protected prop ensures a component cannot be deleted in the configuration diagram.
-        let _protected_prop = Prop::new(
-            ctx,
-            "protected",
-            PropKind::Boolean,
-            None,
-            schema_variant_id,
-            Some(si_prop_id),
-        )
-        .await?;
-
-        // The type prop controls the type of the configuration node. The default type can be
-        // determined by the schema variant author. The widget options correspond to the component
-        // type enumeration.
-        let _type_prop = Prop::new(
-            ctx,
-            "type",
-            PropKind::String,
-            Some((
-                WidgetKind::Select,
-                Some(serde_json::json!([
-                    {
-                        "label": "Component",
-                        "value": "component",
-                    },
-                    {
-                        "label": "Configuration Frame",
-                        "value": "configurationFrame",
-                    },
-                    {
-                        "label": "Aggregation Frame",
-                        "value": "aggregationFrame",
-                    },
-                ])),
-            )),
-            schema_variant_id,
-            Some(si_prop_id),
-        )
-        .await?;
-
-        // Override the schema variant color for nodes on the diagram.
-        let mut color_prop = Prop::new(
-            ctx,
-            "color",
-            PropKind::String,
-            None,
-            schema_variant_id,
-            Some(si_prop_id),
-        )
-        .await?;
-        color_prop.set_widget_kind(ctx, WidgetKind::Color).await?;
-        Self::create_validation(
-            ctx,
-            *color_prop.id(),
-            schema_id,
-            schema_variant_id,
-            Validation::StringIsHexColor { value: None },
-        )
-        .await?;
-
-        Ok(si_prop_id)
-    }
-
-    async fn setup_resource_value(
-        ctx: &DalContext,
-        root_prop_id: PropId,
-        schema_variant: &mut SchemaVariant,
-    ) -> SchemaVariantResult<PropId> {
-        let schema_variant_id = *schema_variant.id();
-        let mut resource_value_prop = Prop::new(
-            ctx,
-            "resource_value",
-            PropKind::Object,
-            None,
-            schema_variant_id,
-            Some(root_prop_id),
-        )
-        .await?;
-        resource_value_prop.set_hidden(ctx, true).await?;
-
-        if let Some(reconciliation_func) =
-            Func::find_by_attr(ctx, "name", &"si:defaultReconciliation")
-                .await?
-                .pop()
-        {
-            ReconciliationPrototype::upsert(
-                ctx,
-                *reconciliation_func.id(),
-                "Reconciliation",
-                ReconciliationPrototypeContext::new(*schema_variant.id()),
-            )
-            .await?;
-        }
-
-        SchemaVariant::create_default_prototypes_and_values(ctx, *schema_variant.id()).await?;
-        SchemaVariant::create_implicit_internal_providers(ctx, *schema_variant.id()).await?;
-
-        Ok(*resource_value_prop.id())
-    }
-
-    async fn setup_resource(
-        ctx: &DalContext,
-        root_prop_id: PropId,
-        schema_variant_id: SchemaVariantId,
-    ) -> SchemaVariantResult<PropId> {
-        let mut resource_prop = Prop::new(
-            ctx,
-            "resource",
-            PropKind::Object,
-            None,
-            schema_variant_id,
-            Some(root_prop_id),
-        )
-        .await?;
-        resource_prop.set_hidden(ctx, true).await?;
-        let resource_prop_id = *resource_prop.id();
-
-        let mut resource_status_prop = Prop::new(
-            ctx,
-            "status",
-            PropKind::String,
-            None,
-            schema_variant_id,
-            Some(resource_prop_id),
-        )
-        .await?;
-        resource_status_prop.set_hidden(ctx, true).await?;
-
-        let mut resource_message_prop = Prop::new(
-            ctx,
-            "message",
-            PropKind::String,
-            None,
-            schema_variant_id,
-            Some(resource_prop_id),
-        )
-        .await?;
-        resource_message_prop.set_hidden(ctx, true).await?;
-
-        let mut resource_logs_prop = Prop::new(
-            ctx,
-            "logs",
-            PropKind::Array,
-            None,
-            schema_variant_id,
-            Some(resource_prop_id),
-        )
-        .await?;
-        resource_logs_prop.set_hidden(ctx, true).await?;
-
-        let mut resource_logs_log_prop = Prop::new(
-            ctx,
-            "log",
-            PropKind::String,
-            None,
-            schema_variant_id,
-            Some(*resource_logs_prop.id()),
-        )
-        .await?;
-        resource_logs_log_prop.set_hidden(ctx, true).await?;
-
-        let mut resource_payload_prop = Prop::new(
-            ctx,
-            "payload",
-            PropKind::String,
-            None,
-            schema_variant_id,
-            Some(resource_prop_id),
-        )
-        .await?;
-        resource_payload_prop.set_hidden(ctx, true).await?;
-
-        let mut resource_last_synced_prop = Prop::new(
-            ctx,
-            "last_synced",
-            PropKind::String,
-            None,
-            schema_variant_id,
-            Some(resource_prop_id),
-        )
-        .await?;
-        resource_last_synced_prop.set_hidden(ctx, true).await?;
-
-        Ok(resource_prop_id)
-    }
-
-    async fn setup_code(
-        ctx: &DalContext,
-        root_prop_id: PropId,
-        schema_variant_id: SchemaVariantId,
-    ) -> SchemaVariantResult<PropId> {
-        let (code_map_prop_id, code_map_item_prop_id) = Self::insert_leaf_props(
-            ctx,
-            LeafKind::CodeGeneration,
-            root_prop_id,
-            schema_variant_id,
-        )
-        .await?;
-
-        let mut child_code_prop = Prop::new(
-            ctx,
-            "code",
-            PropKind::String,
-            None,
-            schema_variant_id,
-            Some(code_map_item_prop_id),
-        )
-        .await?;
-        child_code_prop.set_hidden(ctx, true).await?;
-
-        let mut child_message_prop = Prop::new(
-            ctx,
-            "message",
-            PropKind::String,
-            None,
-            schema_variant_id,
-            Some(code_map_item_prop_id),
-        )
-        .await?;
-        child_message_prop.set_hidden(ctx, true).await?;
-
-        let mut child_format_prop = Prop::new(
-            ctx,
-            "format",
-            PropKind::String,
-            None,
-            schema_variant_id,
-            Some(code_map_item_prop_id),
-        )
-        .await?;
-        child_format_prop.set_hidden(ctx, true).await?;
-
-        Ok(code_map_prop_id)
-    }
-
-    async fn setup_qualification(
-        ctx: &DalContext,
-        root_prop_id: PropId,
-        schema_variant_id: SchemaVariantId,
-    ) -> SchemaVariantResult<PropId> {
-        let (qualification_map_prop_id, qualification_map_item_prop_id) = Self::insert_leaf_props(
-            ctx,
-            LeafKind::Qualification,
-            root_prop_id,
-            schema_variant_id,
-        )
-        .await?;
-
-        let mut child_qualified_prop = Prop::new(
-            ctx,
-            "result",
-            PropKind::String,
-            None,
-            schema_variant_id,
-            Some(qualification_map_item_prop_id),
-        )
-        .await?;
-        child_qualified_prop.set_hidden(ctx, true).await?;
-
-        let mut child_message_prop = Prop::new(
-            ctx,
-            "message",
-            PropKind::String,
-            None,
-            schema_variant_id,
-            Some(qualification_map_item_prop_id),
-        )
-        .await?;
-        child_message_prop.set_hidden(ctx, true).await?;
-
-        Ok(qualification_map_prop_id)
-    }
-
-    async fn setup_deleted_at(
-        ctx: &DalContext,
-        root_prop_id: PropId,
-        schema_variant_id: SchemaVariantId,
-    ) -> SchemaVariantResult<PropId> {
-        // This is a new prop that we will use to determine if we want to run a delete workflow
-        let mut deleted_at = Prop::new(
-            ctx,
-            "deleted_at",
-            PropKind::String,
-            None,
-            schema_variant_id,
-            Some(root_prop_id),
-        )
-        .await?;
-        deleted_at.set_hidden(ctx, true).await?;
-
-        Ok(*deleted_at.id())
-    }
->>>>>>> 5eea1d9d
 }