--- conflicted
+++ resolved
@@ -10,16 +10,9 @@
 use crate::{
     func::binding_return_value::FuncBindingReturnValueError,
     ws_event::{WsEvent, WsPayload},
-<<<<<<< HEAD
     Component, ComponentError, ComponentId, DalContext, StandardModelError, WsEventResult,
 };
 use crate::{AttributeValue, AttributeValueId, Func};
-=======
-    ComponentError, ComponentId, DalContext, FuncId, StandardModel, StandardModelError,
-    WsEventResult,
-};
-use crate::{standard_model, TransactionsError};
->>>>>>> 505b3226
 
 #[derive(Deserialize, Serialize, Debug)]
 pub struct QualificationSummaryForComponent {
@@ -64,7 +57,6 @@
         let mut components_failed = 0;
         let mut total = 0;
 
-<<<<<<< HEAD
         for component in Component::list(ctx).await? {
             let component_id = component.id();
             let qualifications = Component::list_qualifications(ctx, component_id).await?;
@@ -104,15 +96,6 @@
             total += individual_total;
 
             component_summaries.push(individual_summary);
-=======
-        let qualification_summary_for_components: Vec<QualificationSummaryForComponent> =
-            standard_model::list(ctx, "summary_qualifications").await?;
-        for component_summary in qualification_summary_for_components.iter() {
-            components_succeeded += component_summary.succeeded;
-            components_warned += component_summary.warned;
-            components_failed += component_summary.failed;
-            total += 1;
->>>>>>> 505b3226
         }
         Ok(QualificationSummary {
             total,
