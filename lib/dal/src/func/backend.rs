--- conflicted
+++ resolved
@@ -247,18 +247,6 @@
     }
 
     #[instrument(
-<<<<<<< HEAD
-     name = "funcdispatch.execute",
-     skip_all,
-     level = "debug",
-     fields(
-     otel.kind = %FormattedSpanKind(SpanKind::Client),
-     otel.status_code = Empty,
-     otel.status_message = Empty,
-     si.func.result = Empty
-     )
-     )]
-=======
     name = "funcdispatch.execute",
     skip_all,
     level = "debug",
@@ -269,7 +257,6 @@
     si.func.result = Empty
     )
     )]
->>>>>>> 505b3226
     async fn execute(
         self: Box<Self>,
     ) -> FuncBackendResult<(Option<serde_json::Value>, Option<serde_json::Value>)>
@@ -326,18 +313,6 @@
     }
 
     #[instrument(
-<<<<<<< HEAD
-     name = "funcbackend.execute",
-     skip_all,
-     level = "debug",
-     fields(
-     otel.kind = %FormattedSpanKind(SpanKind::Client),
-     otel.status_code = Empty,
-     otel.status_message = Empty,
-     si.func.result = Empty
-     )
-     )]
-=======
     name = "funcbackend.execute",
     skip_all,
     level = "debug",
@@ -348,7 +323,6 @@
     si.func.result = Empty
     )
     )]
->>>>>>> 505b3226
     async fn execute(
         self: Box<Self>,
     ) -> FuncBackendResult<(Option<serde_json::Value>, Option<serde_json::Value>)> {
