--- conflicted
+++ resolved
@@ -1,27 +1,8 @@
-<<<<<<< HEAD
 use si_pkg::{
     SchemaVariantSpecPropRoot, SiPkg, SiPkgActionFunc, SiPkgAttrFuncInputView, SiPkgComponent,
     SiPkgEdge, SiPkgError, SiPkgFunc, SiPkgFuncArgument, SiPkgFuncData, SiPkgKind,
     SiPkgLeafFunction, SiPkgMetadata, SiPkgProp, SiPkgPropData, SiPkgSchema, SiPkgSchemaData,
     SiPkgSchemaVariant, SiPkgSocket, SiPkgSocketData, SocketSpecKind,
-=======
-use std::{
-    collections::{HashMap, HashSet, VecDeque},
-    path::Path,
-    str::FromStr,
-};
-
-use chrono::Utc;
-use serde::{Deserialize, Serialize};
-use tokio::sync::Mutex;
-
-use si_pkg::{
-    AttrFuncInputSpec, AttributeValuePath, AttributeValueSpec, ComponentSpec, ComponentSpecVariant,
-    EdgeSpec, EdgeSpecKind, FuncArgumentSpec, FuncSpec, FuncSpecData, SchemaVariantSpecPropRoot,
-    SiPkg, SiPkgActionFunc, SiPkgAttrFuncInputView, SiPkgAuthFunc, SiPkgComponent, SiPkgEdge,
-    SiPkgError, SiPkgFunc, SiPkgKind, SiPkgLeafFunction, SiPkgMetadata, SiPkgProp, SiPkgPropData,
-    SiPkgSchema, SiPkgSchemaData, SiPkgSchemaVariant, SiPkgSocket, SiPkgSocketData, SocketSpecKind,
->>>>>>> 505b3226
 };
 use std::{collections::HashMap, path::Path};
 use telemetry::prelude::*;
@@ -33,48 +14,17 @@
 use crate::prop::PropParent;
 use crate::{func::intrinsics::IntrinsicFunc, ComponentKind, ProviderKind};
 use crate::{
-<<<<<<< HEAD
     func::{self, argument::FuncArgument},
-=======
-    component::ComponentKind,
-    edge::EdgeKind,
-    func::{
-        self,
-        argument::{FuncArgumentError, FuncArgumentKind},
-        backend::js_action::ActionRunResult,
-        binding::FuncBinding,
-        binding_return_value::FuncBindingReturnValue,
-    },
->>>>>>> 505b3226
     installed_pkg::{
         InstalledPkg, InstalledPkgAsset, InstalledPkgAssetKind, InstalledPkgAssetTyped,
         InstalledPkgId,
     },
     pkg::PkgExporter,
     prop::PropPath,
-<<<<<<< HEAD
     schema::variant::leaves::{LeafInputLocation, LeafKind},
     ActionPrototype, ChangeSetPk, DalContext, ExternalProvider, ExternalProviderId, Func, FuncId,
     InternalProvider, Prop, PropId, PropKind, Schema, SchemaId, SchemaVariant, SchemaVariantId,
     StandardModel,
-=======
-    schema::{
-        variant::{
-            definition::{SchemaVariantDefinition, SchemaVariantDefinitionJson},
-            leaves::LeafInputLocation,
-        },
-        SchemaUiMenu,
-    },
-    socket::SocketEdgeKind,
-    ActionKind, ActionPrototype, ActionPrototypeContext, AttributeContext, AttributeContextBuilder,
-    AttributePrototype, AttributePrototypeArgument, AttributePrototypeId, AttributeReadContext,
-    AttributeValue, AttributeValueError, ChangeSet, ChangeSetPk, Component, ComponentError,
-    ComponentId, DalContext, Edge, EdgeError, ExternalProvider, ExternalProviderId, Func,
-    FuncArgument, FuncError, FuncId, InternalProvider, InternalProviderError, InternalProviderId,
-    LeafKind, Node, NodeError, Prop, PropId, PropKind, Schema, SchemaId, SchemaVariant,
-    SchemaVariantError, SchemaVariantId, Socket, StandardModel, Tenancy, UserPk, Workspace,
-    WorkspacePk,
->>>>>>> 505b3226
 };
 use crate::{AttributePrototype, AttributePrototypeId};
 
@@ -92,11 +42,7 @@
     FuncArgument(FuncArgument),
     Schema(Schema),
     SchemaVariant(SchemaVariant),
-<<<<<<< HEAD
     Socket(Box<(Option<InternalProvider>, Option<ExternalProvider>)>),
-=======
-    Socket(Box<(Socket, Option<InternalProvider>, Option<ExternalProvider>)>),
->>>>>>> 505b3226
 }
 
 type ThingMap = super::ChangeSetThingMap<String, Thing>;
@@ -140,29 +86,8 @@
             || special_case_funcs.contains(&func_spec.name())
             || func_spec.is_from_builtin().unwrap_or(false)
         {
-<<<<<<< HEAD
             if let Some(func_id) = Func::find_by_name(ctx, func_spec.name()).await? {
                 let func = Func::get_by_id(ctx, func_id).await?;
-=======
-            let hash = func_spec.hash();
-            let func_spec: SiPkgFunc<'_> = func_spec.clone();
-            let func_spec: FuncSpec = func_spec.try_into()?;
-            if let (Some(mut func), Some(data)) = (
-                Func::find_by_name(ctx, &func_spec.name).await?,
-                &func_spec.data,
-            ) {
-                func.set_description(ctx, data.description.clone()).await?;
-                func.set_display_name(ctx, data.display_name.clone())
-                    .await?;
-                func.set_handler(ctx, Some(data.handler.clone())).await?;
-                func.set_link(ctx, data.link.clone()).await?;
-                func.set_hidden(ctx, data.hidden).await?;
-                func.set_backend_kind(ctx, data.backend_kind).await?;
-                func.set_backend_response_type(ctx, data.response_type)
-                    .await?;
-                func.set_code_base64(ctx, Some(data.code_base64.clone()))
-                    .await?;
->>>>>>> 505b3226
 
                 thing_map.insert(
                     change_set_pk,
@@ -183,11 +108,7 @@
                 let args = func_spec.arguments;
 
                 if !args.is_empty() {
-<<<<<<< HEAD
                     import_func_arguments(ctx, None, func.id, &args, thing_map).await?;
-=======
-                    import_func_arguments(ctx, change_set_pk, *func.id(), &args, thing_map).await?;
->>>>>>> 505b3226
                 }
             }
         } else {
@@ -484,7 +405,6 @@
         installed_schema_variant_ids.extend(schema_variant_ids);
     }
 
-<<<<<<< HEAD
     // let mut component_attribute_skips = vec![];
     // for component_spec in components {
     //     let skips = import_component(ctx, change_set_pk, component_spec, thing_map).await?;
@@ -500,36 +420,6 @@
     //     }
     // }
     //
-=======
-    println!("Finished Imports: {}", Utc::now());
-
-    let mut component_attribute_skips = vec![];
-    for component_spec in components {
-        let component_spec: SiPkgComponent<'_> = component_spec.clone();
-        let name = component_spec.name().to_owned();
-        let skips = import_component(
-            ctx,
-            change_set_pk,
-            component_spec.try_into()?,
-            thing_map,
-            false,
-        )
-        .await?;
-        if !skips.is_empty() {
-            component_attribute_skips.push((name, skips));
-        }
-    }
-
-    let mut edge_skips = vec![];
-    for edge_spec in edges {
-        let edge_spec: SiPkgEdge<'_> = edge_spec.clone();
-        if let Some(skip) =
-            import_edge(ctx, change_set_pk, &edge_spec.try_into()?, thing_map).await?
-        {
-            edge_skips.push(skip);
-        }
-    }
->>>>>>> 505b3226
 
     Ok((
         installed_schema_variant_ids,
@@ -1682,9 +1572,9 @@
 
 pub async fn import_pkg_from_pkg(
     ctx: &DalContext,
-<<<<<<< HEAD
     pkg: &SiPkg,
     options: Option<ImportOptions>,
+    override_builtin_schema_feature_flag: bool,
 ) -> PkgResult<(
     Option<InstalledPkgId>,
     Vec<SchemaVariantId>,
@@ -1718,7 +1608,7 @@
         SiPkgKind::Module => {
             let (installed_schema_variant_ids, _, _) = import_change_set(
                 ctx,
-                None,
+                ctx.visibility().change_set_pk,
                 &metadata,
                 &pkg.funcs()?,
                 &pkg.schemas()?,
@@ -1727,111 +1617,12 @@
                 installed_pkg_id,
                 &mut change_set_things,
                 &options,
+                override_builtin_schema_feature_flag,
             )
             .await?;
-=======
-    change_set_pk: ChangeSetPk,
-    edge_spec: &EdgeSpec,
-    thing_map: &mut ThingMap,
-) -> PkgResult<Option<ImportEdgeSkip>> {
-    let edge = match thing_map.get(change_set_pk, &edge_spec.unique_id.clone()) {
-        Some(Thing::Edge(edge)) => Some(edge.to_owned()),
-        _ => {
-            if !edge_spec.deleted {
-                let head_component_unique_id = edge_spec.to_component_unique_id.clone();
-                let (_, head_node) = match thing_map.get(change_set_pk, &head_component_unique_id) {
-                    Some(Thing::Component((component, node))) => (component, node),
-                    _ => {
-                        return Err(PkgError::MissingComponentForEdge(
-                            head_component_unique_id,
-                            edge_spec.from_socket_name.clone(),
-                            edge_spec.to_socket_name.clone(),
-                        ));
-                    }
-                };
-
-                let tail_component_unique_id = edge_spec.from_component_unique_id.clone();
-                let (_, tail_node) = match thing_map.get(change_set_pk, &tail_component_unique_id) {
-                    Some(Thing::Component((component, node))) => (component, node),
-                    _ => {
-                        return Err(PkgError::MissingComponentForEdge(
-                            tail_component_unique_id,
-                            edge_spec.from_socket_name.clone(),
-                            edge_spec.to_socket_name.clone(),
-                        ));
-                    }
-                };
-
-                let to_socket = match Socket::find_by_name_for_edge_kind_and_node(
-                    ctx,
-                    &edge_spec.to_socket_name,
-                    SocketEdgeKind::ConfigurationInput,
-                    *head_node.id(),
-                )
-                .await?
-                {
-                    Some(socket) => socket,
-                    None => {
-                        return Ok(Some(ImportEdgeSkip::MissingInputSocket(
-                            edge_spec.to_socket_name.clone(),
-                        )));
-                    }
-                };
-
-                let from_socket = match Socket::find_by_name_for_edge_kind_and_node(
-                    ctx,
-                    &edge_spec.from_socket_name,
-                    SocketEdgeKind::ConfigurationOutput,
-                    *tail_node.id(),
-                )
-                .await?
-                {
-                    Some(socket) => socket,
-                    None => {
-                        return Ok(Some(ImportEdgeSkip::MissingOutputSocket(
-                            edge_spec.from_socket_name.clone(),
-                        )));
-                    }
-                };
-
-                Some(
-                    Edge::new_for_connection(
-                        ctx,
-                        *head_node.id(),
-                        *to_socket.id(),
-                        *tail_node.id(),
-                        *from_socket.id(),
-                        match edge_spec.edge_kind {
-                            EdgeSpecKind::Configuration => EdgeKind::Configuration,
-                            EdgeSpecKind::Symbolic => EdgeKind::Symbolic,
-                        },
-                    )
-                    .await?,
-                )
-            } else {
-                None
-            }
-        }
-    };
-
-    if let Some(mut edge) = edge {
-        let creation_user_pk = match &edge_spec.creation_user_pk {
-            Some(pk_str) => Some(UserPk::from_str(pk_str)?),
-            None => None,
-        };
-        if creation_user_pk.as_ref() != edge.creation_user_pk() {
-            edge.set_creation_user_pk(ctx, creation_user_pk).await?;
-        }
-
-        let deletion_user_pk = match &edge_spec.deletion_user_pk {
-            Some(pk_str) => Some(UserPk::from_str(pk_str)?),
-            None => None,
-        };
->>>>>>> 505b3226
 
             Ok((installed_pkg_id, installed_schema_variant_ids, None))
         }
-<<<<<<< HEAD
         SiPkgKind::WorkspaceBackup => {
             // let mut ctx = ctx.clone_with_new_visibility(ctx.visibility().to_head());
 
@@ -1912,51 +1703,34 @@
             // }
 
             Ok((None, vec![], None))
-=======
-
-        if edge.deleted_implicitly() != edge_spec.deleted_implicitly {
-            edge.set_deleted_implicitly(ctx, edge_spec.deleted_implicitly)
-                .await?;
->>>>>>> 505b3226
         }
     }
 }
 
-<<<<<<< HEAD
-pub async fn import_pkg(ctx: &DalContext, pkg_file_path: impl AsRef<Path>) -> PkgResult<SiPkg> {
+pub async fn import_pkg(
+    ctx: &DalContext,
+    pkg_file_path: impl AsRef<Path>,
+    override_builtin_schema_feature_flag: bool,
+) -> PkgResult<SiPkg> {
     println!("Importing package from {:?}", pkg_file_path.as_ref());
     let pkg = SiPkg::load_from_file(&pkg_file_path).await?;
 
-    import_pkg_from_pkg(ctx, &pkg, None).await?;
-=======
-        if edge.visibility().is_deleted() && !edge_spec.deleted {
-            Edge::restore_by_id(ctx, *edge.id()).await?;
-        } else if !edge.visibility().is_deleted() && edge_spec.deleted {
-            edge.delete_and_propagate(ctx).await?;
-        }
-
-        thing_map.insert(
-            change_set_pk,
-            edge_spec.unique_id.clone(),
-            Thing::Edge(edge),
-        );
-    }
->>>>>>> 505b3226
+    import_pkg_from_pkg(ctx, &pkg, None, override_builtin_schema_feature_flag).await?;
 
     Ok(pkg)
 }
 
 async fn create_func(
     ctx: &DalContext,
-<<<<<<< HEAD
     func_spec: &SiPkgFunc<'_>,
     is_builtin: bool,
 ) -> PkgResult<Func> {
     let name = func_spec.name();
 
     let func_spec_data = func_spec
-        .data()
-        .ok_or(PkgError::DataNotFound(name.into()))?;
+        .data
+        .clone()
+        .ok_or_else(|| PkgError::DataNotFound(name.clone()))?;
 
     let func = Func::new(
         ctx,
@@ -1974,81 +1748,10 @@
         Some(func_spec_data.code_base64().to_owned()),
     )
     .await?;
-=======
-    change_set_pk: ChangeSetPk,
-    mut component_spec: ComponentSpec,
-    thing_map: &mut ThingMap,
-    force_resource_patch: bool,
-) -> PkgResult<Vec<ImportAttributeSkip>> {
-    let variant = match &component_spec.variant {
-        ComponentSpecVariant::BuiltinVariant {
-            schema_name,
-            variant_name,
-        } => {
-            let schema = Schema::find_by_name_builtin(ctx, schema_name.as_str())
-                .await?
-                .ok_or(PkgError::ComponentMissingBuiltinSchema(
-                    schema_name.to_owned(),
-                    component_spec.name.clone(),
-                ))?;
-
-            schema
-                .find_variant_by_name(ctx, variant_name.as_str())
-                .await?
-                .ok_or(PkgError::ComponentMissingBuiltinSchemaVariant(
-                    schema_name.to_owned(),
-                    variant_name.to_owned(),
-                    component_spec.name.clone(),
-                ))?
-        }
-        ComponentSpecVariant::UpdateVariant {
-            schema_name,
-            variant_name,
-        } => {
-            let schema = Schema::find_by_name(ctx, schema_name.as_str()).await?;
-
-            schema
-                .find_variant_by_name(ctx, variant_name.as_str())
-                .await?
-                .ok_or(PkgError::ComponentMissingUpdateSchemaVariant(
-                    schema_name.to_owned(),
-                    variant_name.to_owned(),
-                    component_spec.name.clone(),
-                ))?
-        }
-        ComponentSpecVariant::WorkspaceVariant { variant_unique_id } => {
-            match thing_map.get(change_set_pk, variant_unique_id) {
-                Some(Thing::SchemaVariant(variant)) => variant.to_owned(),
-                _ => {
-                    return Err(PkgError::ComponentMissingSchemaVariant(
-                        variant_unique_id.to_owned(),
-                        component_spec.name.clone(),
-                    ));
-                }
-            }
-        }
-    };
-
-    let (mut component, mut node) =
-        match thing_map.get(change_set_pk, &component_spec.unique_id.clone()) {
-            Some(Thing::Component((existing_component, node))) => {
-                (existing_component.to_owned(), node.to_owned())
-            }
-            _ => {
-                let (component, node) =
-                    Component::new(ctx, component_spec.name.clone(), *variant.id()).await?;
-
-                thing_map.insert(
-                    change_set_pk,
-                    component_spec.unique_id.clone(),
-                    Thing::Component((component.to_owned(), node.to_owned())),
-                );
->>>>>>> 505b3226
 
     Ok(func)
 }
 
-<<<<<<< HEAD
 #[allow(dead_code)]
 async fn update_func(
     ctx: &DalContext,
@@ -2078,19 +1781,21 @@
 
 async fn import_func(
     ctx: &DalContext,
-    change_set_pk: Option<ChangeSetPk>,
-    func_spec: &SiPkgFunc<'_>,
+    change_set_pk: ChangeSetPk,
+    func_spec: &FuncSpec,
+    hash: Option<object_tree::Hash>,
     installed_pkg_id: Option<InstalledPkgId>,
     thing_map: &mut ThingMap,
     is_builtin: bool,
 ) -> PkgResult<Option<Func>> {
-    let func = match change_set_pk {
-        None => {
-            let hash = func_spec.hash().to_string();
-            let existing_func =
-                InstalledPkgAsset::list_for_kind_and_hash(ctx, InstalledPkgAssetKind::Func, &hash)
-                    .await?
-                    .pop();
+    let mut func = {
+        let existing_func = InstalledPkgAsset::list_for_kind_and_hash(
+            ctx,
+            InstalledPkgAssetKind::Func,
+            &hash.map_or_else(String::new, |h| h.to_string()),
+        )
+        .await?
+        .pop();
 
             let (func, created) = match existing_func {
                 Some(installed_func_record) => match installed_func_record.as_installed_func()? {
@@ -2101,44 +1806,6 @@
                 },
                 None => (create_func(ctx, func_spec, is_builtin).await?, true),
             };
-=======
-    let mut exporter = PkgExporter::new_workspace_exporter(
-        "temporary",
-        "SystemInit".to_owned(),
-        "1.0",
-        "Temporary pkg created to update schemas",
-    );
-    let new_component_spec = if let Some((comp_spec, _, _)) = exporter
-        .export_component(ctx, Some(change_set_pk), &component, component_spec.variant)
-        .await?
-    {
-        comp_spec
-    } else {
-        return Err(PkgError::UnableToExportComponent(*component.id()));
-    };
-
-    if component.name(ctx).await? != component_spec.name {
-        component
-            .set_name(ctx, Some(component_spec.name.clone()))
-            .await?;
-    }
-
-    let position = component_spec.position;
-
-    if node.x() != position.x {
-        node.set_x(ctx, position.x).await?;
-    }
-    if node.y() != position.y {
-        node.set_y(ctx, position.y).await?;
-    }
-
-    if node.height() != position.height.as_deref() {
-        node.set_height(ctx, position.height.clone()).await?;
-    }
-    if node.width() != position.width.as_deref() {
-        node.set_width(ctx, position.width.clone()).await?;
-    }
->>>>>>> 505b3226
 
             if let Some(installed_pkg_id) = installed_pkg_id {
                 InstalledPkgAsset::new(
@@ -2154,28 +1821,11 @@
                 Thing::Func(func.to_owned()),
             );
 
-<<<<<<< HEAD
             if created {
                 Some(func)
             } else {
                 None
             }
-=======
-    for attribute in component_spec.input_sockets {
-        if let Some(skip) = import_component_attribute(
-            ctx,
-            change_set_pk,
-            &component,
-            &variant,
-            &attribute,
-            &mut value_cache,
-            &mut prop_cache,
-            thing_map,
-        )
-        .await?
-        {
-            skips.push(skip);
->>>>>>> 505b3226
         }
         Some(_) => {
             unimplemented!("workspace import not fixed");
@@ -2210,16 +1860,26 @@
         }
     };
 
-<<<<<<< HEAD
-    if let Some(func) = func.as_ref() {
+    if let Some(func) = func.as_mut() {
+        if is_builtin {
+            func.set_builtin(ctx, true).await?
+        }
+
+        if let (Some(installed_pkg_id), Some(hash)) = (installed_pkg_id, hash) {
+            InstalledPkgAsset::new(
+                ctx,
+                InstalledPkgAssetTyped::new_for_func(
+                    *func.id(),
+                    installed_pkg_id,
+                    hash.to_string(),
+                ),
+            )
+            .await?;
+        }
+
         thing_map.insert(
-=======
-    for attribute in component_spec.output_sockets {
-        if let Some(skip) = import_component_attribute(
-            ctx,
->>>>>>> 505b3226
             change_set_pk,
-            func_spec.unique_id().to_owned(),
+            func_spec.unique_id.clone(),
             Thing::Func(func.to_owned()),
         );
     }
@@ -2227,17 +1887,16 @@
     Ok(func)
 }
 
-<<<<<<< HEAD
 async fn create_func_argument(
     ctx: &DalContext,
     func_id: FuncId,
-    func_arg: &SiPkgFuncArgument<'_>,
+    func_arg: &FuncArgumentSpec,
 ) -> PkgResult<FuncArgument> {
     Ok(FuncArgument::new(
         ctx,
-        func_arg.name(),
-        func_arg.kind().into(),
-        func_arg.element_kind().to_owned().map(|&kind| kind.into()),
+        func_arg.name.clone(),
+        func_arg.kind.into(),
+        func_arg.element_kind.as_ref().map(|&kind| kind.into()),
         func_id,
     )
     .await?)
@@ -2260,7 +1919,7 @@
 
 async fn import_func_arguments(
     ctx: &DalContext,
-    change_set_pk: Option<ChangeSetPk>,
+    change_set_pk: ChangeSetPk,
     func_id: FuncId,
     func_arguments: &[SiPkgFuncArgument<'_>],
     _thing_map: &mut ThingMap,
@@ -2269,115 +1928,6 @@
         None => {
             for arg in func_arguments {
                 create_func_argument(ctx, func_id, arg).await?;
-=======
-    let mut default_json = serde_json::json!({});
-    let mut work_queue: VecDeque<Prop> = vec![variant
-        .root_prop(ctx)
-        .await?
-        .ok_or_else(|| PkgError::MissingRootProp(*variant.id()))?]
-    .into_iter()
-    .collect();
-    while let Some(prop) = work_queue.pop_front() {
-        if matches!(prop.kind(), PropKind::Object) {
-            work_queue.extend(prop.child_props(ctx).await?);
-        }
-
-        let path = prop.path();
-        let mut parts = path.as_parts();
-        if parts.len() <= 1 {
-            continue;
-        }
-
-        // Join will convert it into a prepended / if there is anything after it,
-        // otherwise its an empty string
-        parts[0] = "";
-        let parent_path = parts[..parts.len() - 1].join("/");
-        let last_part = parts[parts.len() - 1].to_string();
-
-        if let Some(value) = default_json.pointer_mut(&parent_path) {
-            if let Some(object) = value.as_object_mut() {
-                object.insert(
-                    last_part,
-                    match prop.kind() {
-                        PropKind::String => serde_json::Value::Null,
-                        PropKind::Boolean => serde_json::Value::Null,
-                        PropKind::Integer => serde_json::Value::Null,
-                        PropKind::Array => serde_json::json!([]),
-                        PropKind::Map => serde_json::json!({}),
-                        PropKind::Object => serde_json::json!({}),
-                    },
-                );
-            } else {
-                return Err(PkgError::JsonValueIsNotAnObject(value.clone()));
-            }
-        } else {
-            return Err(PkgError::JsonPointerNotFound(default_json, parent_path));
-        }
-    }
-
-    let imported_json = component_spec.attributes[0]
-        .implicit_value
-        .as_ref()
-        .cloned()
-        .unwrap_or(serde_json::Value::Null);
-    merge(&mut default_json, imported_json);
-    if default_json != serde_json::Value::Null {
-        component_spec.attributes[0].implicit_value = Some(default_json);
-    }
-
-    fn merge(a: &mut serde_json::Value, b: serde_json::Value) {
-        match (a, b) {
-            (a @ &mut serde_json::Value::Object(_), serde_json::Value::Object(b)) => {
-                let a = a.as_object_mut().unwrap();
-                for (k, v) in b {
-                    merge(a.entry(k).or_insert(serde_json::Value::Null), v);
-                }
-            }
-            (a, b) => *a = b,
-        }
-    }
-
-    let mut attributes = component_spec.attributes.clone();
-    for attribute in &new_component_spec.attributes {
-        if !attributes
-            .iter()
-            .any(|av_spec| av_spec.path.path() == attribute.path.path())
-        {
-            attributes.push(attribute.clone());
-        }
-    }
-
-    for attribute in &attributes {
-        if let Some(skip) = import_component_attribute(
-            ctx,
-            change_set_pk,
-            &component,
-            &variant,
-            attribute,
-            &mut value_cache,
-            &mut prop_cache,
-            thing_map,
-        )
-        .await?
-        {
-            skips.push(skip);
-        }
-        if let AttributeValuePath::Prop { path, .. } = &attribute.path {
-            if path == &PropPath::new(["root", "resource"]).to_string() {
-                resource_value = attribute.implicit_value.clone();
-            }
-        }
-    }
-
-    if component_spec.needs_destroy {
-        component.set_needs_destroy(ctx, true).await?;
-    }
-
-    if let Some(resource_value) = resource_value {
-        if force_resource_patch || change_set_pk == ChangeSetPk::NONE {
-            if let Ok(result) = serde_json::from_value(resource_value) {
-                component.set_resource(ctx, result).await?;
->>>>>>> 505b3226
             }
         }
         Some(_) => {} //             for arg in func_arguments {
@@ -2418,17 +1968,7 @@
                       //         }
     }
 
-<<<<<<< HEAD
     Ok(())
-=======
-    if component.visibility().is_deleted() && !component_spec.deleted {
-        Component::restore_and_propagate(ctx, *component.id()).await?;
-    } else if !component.visibility().is_deleted() && component_spec.deleted {
-        component.delete_and_propagate(ctx).await?;
-    }
-
-    Ok(skips)
->>>>>>> 505b3226
 }
 
 async fn create_schema(ctx: &DalContext, schema_spec_data: &SiPkgSchemaData) -> PkgResult<Schema> {
@@ -2473,832 +2013,12 @@
 
 async fn import_schema(
     ctx: &DalContext,
-<<<<<<< HEAD
-    change_set_pk: Option<ChangeSetPk>,
-=======
     change_set_pk: ChangeSetPk,
-    component: &Component,
-    variant: &SchemaVariant,
-    attribute: &AttributeValueSpec,
-    value_cache: &mut HashMap<ValueCacheKey, AttributeValue>,
-    prop_cache: &mut HashMap<String, Option<Prop>>,
-    thing_map: &mut ThingMap,
-) -> PkgResult<Option<ImportAttributeSkip>> {
-    match &attribute.path {
-        AttributeValuePath::Prop { path, key, index } => {
-            if attribute.parent_path.is_none() && (key.is_some() || index.is_some()) {
-                return Err(PkgError::AttributeValueWithKeyOrIndexButNoParent);
-            }
-
-            let prop = match prop_cache.get(path) {
-                Some(prop) => prop.to_owned(),
-                None => {
-                    let prop = Prop::find_prop_by_path_opt(
-                        ctx,
-                        *variant.id(),
-                        &PropPath::from(path.to_owned()),
-                    )
-                    .await?;
-                    prop_cache.insert(path.to_owned(), prop.to_owned());
-
-                    prop
-                }
-            };
-
-            struct ParentData {
-                attribute_value: Option<AttributeValue>,
-            }
-
-            match prop {
-                Some(prop) => {
-                    // Do not write attributes for the resource or props under the resource tree if
-                    // in a change set. Let them fall back to the head version
-                    if change_set_pk != ChangeSetPk::NONE
-                        && prop
-                            .path()
-                            .is_descendant_of(&PropPath::new(["root", "resource"]))
-                    {
-                        return Ok(None);
-                    }
-
-                    // Validate type if possible
-                    let expected_prop_kind = get_prop_kind_for_value(attribute.value.as_ref());
-                    if let Some(expected_kind) = expected_prop_kind {
-                        if expected_kind
-                            != match prop.kind() {
-                                PropKind::Map | PropKind::Object => PropKind::Object,
-                                other => *other,
-                            }
-                        {
-                            // We have to special case the root/resource/payload prop because it is
-                            // typed as a string but we write arbitrary json to it
-                            if prop.path() != PropPath::new(["root", "resource", "payload"]) {
-                                return Ok(Some(ImportAttributeSkip::KindMismatch {
-                                    path: PropPath::from(path),
-                                    expected_kind,
-                                    variant_kind: *prop.kind(),
-                                }));
-                            }
-                        }
-                    }
-
-                    if index.is_some() || key.is_some() {
-                        return Ok(None);
-                    }
-
-                    let parent_data =
-                        if let Some(AttributeValuePath::Prop { path, .. }) = &attribute.parent_path
-                        {
-                            let parent_prop = prop_cache.get(path).and_then(|p| p.as_ref()).ok_or(
-                                PkgError::AttributeValueParentPropNotFound(path.to_owned()),
-                            )?;
-
-                            let parent_value_cache_key =
-                                ValueCacheKey::new(*component.id(), *parent_prop.id());
-
-                            let parent_av = match value_cache.get(&parent_value_cache_key) {
-                                Some(parent_av) => parent_av.to_owned(),
-                                // If we don't have a parent in the cache it means we're under a map or
-                                // array and currently we don't support custom attribute functions at
-                                // that depth
-                                None => return Ok(None),
-                            };
-
-                            ParentData {
-                                attribute_value: Some(parent_av.to_owned()),
-                            }
-                        } else {
-                            ParentData {
-                                attribute_value: None,
-                            }
-                        };
-
-                    let context = AttributeReadContext {
-                        prop_id: Some(*prop.id()),
-                        internal_provider_id: Some(InternalProviderId::NONE),
-                        external_provider_id: Some(ExternalProviderId::NONE),
-                        component_id: Some(*component.id()),
-                    };
-
-                    let parent_av_id = parent_data.attribute_value.as_ref().map(|av| *av.id());
-                    let maybe_av = AttributeValue::find_with_parent_and_key_for_context(
-                        ctx,
-                        parent_av_id,
-                        key.to_owned(),
-                        context,
-                    )
-                    .await?;
-
-                    let mut updated_av = match maybe_av {
-                        Some(av) => {
-                            // Write the entire root implicit value, which will write all child
-                            // values and properly emit the remaining implicit values
-                            if prop.path().as_str() == "root" {
-                                let current_context = av.context;
-                                let context = AttributeContext::builder()
-                                    .set_prop_id(current_context.prop_id())
-                                    .set_internal_provider_id(
-                                        current_context.internal_provider_id(),
-                                    )
-                                    .set_external_provider_id(
-                                        current_context.external_provider_id(),
-                                    )
-                                    .set_component_id(*component.id())
-                                    .to_context_unchecked();
-
-                                let (_, new_av_id) = AttributeValue::update_for_context(
-                                    ctx,
-                                    *av.id(),
-                                    None,
-                                    context,
-                                    if attribute.implicit_value.is_some() {
-                                        attribute.implicit_value.clone()
-                                    } else {
-                                        attribute.value.clone()
-                                    },
-                                    None,
-                                )
-                                .await?;
-
-                                AttributeValue::get_by_id(ctx, &new_av_id).await?.ok_or(
-                                    AttributeValueError::NotFound(
-                                        new_av_id,
-                                        ctx.visibility().to_owned(),
-                                    ),
-                                )?
-                            } else {
-                                av
-                            }
-                        }
-                        None => return Ok(None),
-                    };
-
-                    // Ensure the prototype is not set to the intrinsic value
-                    update_prototype(
-                        ctx,
-                        change_set_pk,
-                        *variant.id(),
-                        attribute,
-                        &mut updated_av,
-                        thing_map,
-                    )
-                    .await?;
-
-                    let this_cache_key = ValueCacheKey::new(*component.id(), *prop.id());
-
-                    value_cache.insert(this_cache_key, updated_av);
-                }
-                None => {
-                    // collect missing props and log them
-                    return Ok(Some(ImportAttributeSkip::MissingProp(PropPath::from(path))));
-                }
-            }
-        }
-        // We skip writing output socket values since they will be written in the dependent value
-        // update
-        AttributeValuePath::InputSocket(_) | AttributeValuePath::OutputSocket(_) => {}
-    }
-
-    Ok(None)
-}
-
-async fn get_ip_for_input(
-    ctx: &DalContext,
-    schema_variant_id: SchemaVariantId,
-    input: &AttrFuncInputSpec,
-) -> PkgResult<Option<InternalProviderId>> {
-    Ok(match input {
-        AttrFuncInputSpec::Prop { prop_path, .. } => {
-            let input_source_prop = match Prop::find_prop_by_path_opt(
-                ctx,
-                schema_variant_id,
-                &PropPath::from(prop_path),
-            )
-            .await?
-            {
-                Some(p) => p,
-                None => return Ok(None),
-            };
-
-            let ip = InternalProvider::find_for_prop(ctx, *input_source_prop.id())
-                .await?
-                .ok_or(PkgError::MissingInternalProviderForProp(
-                    *input_source_prop.id(),
-                ))?;
-
-            Some(*ip.id())
-        }
-        AttrFuncInputSpec::InputSocket { socket_name, .. } => {
-            let explicit_ip = match InternalProvider::find_explicit_for_schema_variant_and_name(
-                ctx,
-                schema_variant_id,
-                &socket_name,
-            )
-            .await?
-            {
-                Some(ip) => ip,
-                None => return Ok(None),
-            };
-
-            Some(*explicit_ip.id())
-        }
-        AttrFuncInputSpec::OutputSocket { .. } => None,
-    })
-}
-
-#[allow(clippy::too_many_arguments)]
-async fn update_prototype(
-    ctx: &DalContext,
-    change_set_pk: ChangeSetPk,
-    schema_variant_id: SchemaVariantId,
-    attribute_spec: &AttributeValueSpec,
-    attribute_value: &mut AttributeValue,
-    thing_map: &mut ThingMap,
-) -> PkgResult<()> {
-    let attribute_func =
-        match thing_map.get(change_set_pk, &attribute_spec.func_unique_id.to_owned()) {
-            Some(Thing::Func(func)) => func,
-            _ => {
-                return Err(PkgError::MissingFuncUniqueId(
-                    attribute_spec.func_unique_id.to_string(),
-                ));
-            }
-        };
-
-    let mut prototype = attribute_value
-        .attribute_prototype(ctx)
-        .await?
-        .ok_or(AttributeValueError::MissingAttributePrototype)?;
-
-    if prototype.func_id() != *attribute_func.id() {
-        prototype.set_func_id(ctx, attribute_func.id()).await?;
-    }
-
-    let inputs = &attribute_spec.inputs;
-
-    let mut current_apas =
-        AttributePrototypeArgument::list_for_attribute_prototype(ctx, *prototype.id()).await?;
-
-    if inputs.is_empty() && !current_apas.is_empty() {
-        for apa in current_apas.iter_mut() {
-            apa.delete_by_id(ctx).await?;
-        }
-    } else if !inputs.is_empty() {
-        let mut processed_inputs = HashSet::new();
-        for apa in current_apas.iter_mut() {
-            let func_arg = FuncArgument::get_by_id(ctx, &apa.func_argument_id())
-                .await?
-                .ok_or(PkgError::MissingFuncArgumentById(apa.func_argument_id()))?;
-
-            let matching_input = inputs.iter().find(|input| input.name() == func_arg.name());
-
-            match matching_input {
-                Some(input) => {
-                    if let Some(ip_id) = get_ip_for_input(ctx, schema_variant_id, input).await? {
-                        if apa.internal_provider_id() != ip_id {
-                            apa.set_internal_provider_id(ctx, ip_id).await?;
-                        }
-                    }
-
-                    processed_inputs.insert(input.name());
-                }
-                None => apa.delete_by_id(ctx).await?,
-            }
-        }
-
-        for input in inputs {
-            let name = input.name();
-
-            if processed_inputs.contains(name) {
-                continue;
-            }
-
-            let func_arg = FuncArgument::find_by_name_for_func(ctx, name, *attribute_func.id())
-                .await?
-                .ok_or(PkgError::MissingFuncArgument(
-                    name.into(),
-                    *attribute_func.id(),
-                ))?;
-
-            if let Some(ip_id) = get_ip_for_input(ctx, schema_variant_id, input).await? {
-                match AttributePrototypeArgument::list_for_attribute_prototype(ctx, *prototype.id())
-                    .await?
-                    .iter()
-                    .find(|apa| apa.func_argument_id() == *func_arg.id())
-                {
-                    Some(apa) => {
-                        if apa.internal_provider_id() != ip_id {
-                            let mut apa = apa.to_owned();
-                            apa.set_internal_provider_id(ctx, ip_id).await?;
-                        }
-                    }
-                    None => {
-                        AttributePrototypeArgument::new_for_intra_component(
-                            ctx,
-                            *prototype.id(),
-                            *func_arg.id(),
-                            ip_id,
-                        )
-                        .await?;
-                    }
-                }
-            }
-        }
-    }
-
-    Ok(())
-}
-
-#[derive(Debug, Clone, Deserialize, Serialize)]
-#[serde(rename_all = "camelCase")]
-pub struct ImportSkips {
-    pub change_set_pk: ChangeSetPk,
-    pub edge_skips: Vec<ImportEdgeSkip>,
-    pub attribute_skips: Vec<(String, Vec<ImportAttributeSkip>)>,
-}
-
-#[remain::sorted]
-#[derive(Debug, Clone, Serialize, Deserialize)]
-#[serde(tag = "type", rename_all = "camelCase")]
-pub enum ImportAttributeSkip {
-    #[serde(rename_all = "camelCase")]
-    KindMismatch {
-        path: PropPath,
-        expected_kind: PropKind,
-        variant_kind: PropKind,
-    },
-    MissingInputSocket(String),
-    MissingOutputSocket(String),
-    MissingProp(PropPath),
-}
-
-#[derive(Clone, Debug, Deserialize, Serialize)]
-#[serde(tag = "type", rename_all = "camelCase")]
-pub enum ImportEdgeSkip {
-    MissingInputSocket(String),
-    MissingOutputSocket(String),
-}
-
-pub async fn import_pkg_from_pkg(
-    ctx: &DalContext,
-    pkg: &SiPkg,
-    options: Option<ImportOptions>,
-    override_builtin_schema_feature_flag: bool,
-) -> PkgResult<(
-    Option<InstalledPkgId>,
-    Vec<SchemaVariantId>,
-    Option<Vec<ImportSkips>>,
-)> {
-    // We have to write the installed_pkg row first, so that we have an id, and rely on transaction
-    // semantics to remove the row if anything in the installation process fails
-    let root_hash = pkg.hash()?.to_string();
-
-    let options = options.unwrap_or_default();
-
-    if InstalledPkg::find_by_hash(ctx, &root_hash).await?.is_some() {
-        return Err(PkgError::PackageAlreadyInstalled(root_hash));
-    }
-
-    let metadata = pkg.metadata()?;
-
-    let installed_pkg_id = if options.no_record {
-        None
-    } else {
-        Some(
-            *InstalledPkg::new(ctx, metadata.name(), pkg.hash()?.to_string())
-                .await?
-                .id(),
-        )
-    };
-
-    let mut change_set_things = ThingMap::new();
-
-    match metadata.kind() {
-        SiPkgKind::Module => {
-            let (installed_schema_variant_ids, _, _) = import_change_set(
-                ctx,
-                ctx.visibility().change_set_pk,
-                &metadata,
-                &pkg.funcs()?,
-                &pkg.schemas()?,
-                &[],
-                &[],
-                installed_pkg_id,
-                &mut change_set_things,
-                &options,
-                override_builtin_schema_feature_flag,
-            )
-            .await?;
-
-            Ok((installed_pkg_id, installed_schema_variant_ids, None))
-        }
-        SiPkgKind::WorkspaceBackup => {
-            let mut ctx = ctx.clone_with_new_visibility(ctx.visibility().to_head());
-
-            let mut import_skips = vec![];
-
-            let workspace_pk = WorkspacePk::from_str(
-                metadata
-                    .workspace_pk()
-                    .ok_or(PkgError::WorkspacePkNotInBackup)?,
-            )?;
-            let workspace_name = metadata
-                .workspace_name()
-                .ok_or(PkgError::WorkspaceNameNotInBackup)?;
-            let default_change_set_name = metadata.default_change_set().unwrap_or("head");
-
-            Workspace::clear_or_create_workspace(&mut ctx, workspace_pk, workspace_name).await?;
-
-            ctx.update_tenancy(Tenancy::new(workspace_pk));
-
-            let change_sets = pkg.change_sets()?;
-            let default_change_set = change_sets
-                .iter()
-                .find(|cs| cs.name() == default_change_set_name)
-                .ok_or(PkgError::WorkspaceBackupNoDefaultChangeSet(
-                    default_change_set_name.into(),
-                ))?;
-
-            let (_, attribute_skips, edge_skips) = import_change_set(
-                &ctx,
-                ChangeSetPk::NONE,
-                &metadata,
-                &default_change_set.funcs()?,
-                &default_change_set.schemas()?,
-                &default_change_set.components()?,
-                &default_change_set.edges()?,
-                installed_pkg_id,
-                &mut change_set_things,
-                &options,
-                override_builtin_schema_feature_flag,
-            )
-            .await?;
-
-            import_skips.push(ImportSkips {
-                change_set_pk: ChangeSetPk::NONE,
-                attribute_skips,
-                edge_skips,
-            });
-
-            for change_set in change_sets {
-                if change_set.name() == default_change_set_name {
-                    continue;
-                }
-
-                // Revert to head to create new change set
-                let ctx = ctx.clone_with_new_visibility(ctx.visibility().to_head());
-                let new_cs = ChangeSet::new(&ctx, change_set.name(), None).await?;
-                // Switch to new change set visibility
-                let ctx = ctx.clone_with_new_visibility(ctx.visibility().to_change_set(new_cs.pk));
-
-                let (_, attribute_skips, edge_skips) = import_change_set(
-                    &ctx,
-                    new_cs.pk,
-                    &metadata,
-                    &change_set.funcs()?,
-                    &change_set.schemas()?,
-                    &change_set.components()?,
-                    &change_set.edges()?,
-                    installed_pkg_id,
-                    &mut change_set_things,
-                    &options,
-                    override_builtin_schema_feature_flag,
-                )
-                .await?;
-
-                import_skips.push(ImportSkips {
-                    change_set_pk: new_cs.pk,
-                    attribute_skips,
-                    edge_skips,
-                });
-            }
-
-            Ok((
-                None,
-                vec![],
-                if import_skips.is_empty() {
-                    None
-                } else {
-                    Some(import_skips)
-                },
-            ))
-        }
-    }
-}
-
-pub async fn import_pkg(
-    ctx: &DalContext,
-    pkg_file_path: impl AsRef<Path>,
-    override_builtin_schema_feature_flag: bool,
-) -> PkgResult<SiPkg> {
-    println!("Importing package from {:?}", pkg_file_path.as_ref());
-    let pkg = SiPkg::load_from_file(&pkg_file_path).await?;
-
-    import_pkg_from_pkg(ctx, &pkg, None, override_builtin_schema_feature_flag).await?;
-
-    Ok(pkg)
-}
-
-async fn create_func(ctx: &DalContext, func_spec: &FuncSpec) -> PkgResult<Func> {
-    let name = func_spec.name.clone();
-
-    let func_spec_data = func_spec
-        .data
-        .clone()
-        .ok_or_else(|| PkgError::DataNotFound(name.clone()))?;
-
-    // How to handle name conflicts?
-    let mut func = Func::new(
-        ctx,
-        name,
-        func_spec_data.backend_kind.into(),
-        func_spec_data.response_type.into(),
-    )
-    .await?;
-
-    func.set_display_name(ctx, func_spec_data.display_name.clone())
-        .await?;
-    func.set_code_base64(ctx, Some(func_spec_data.code_base64.clone()))
-        .await?;
-    func.set_description(ctx, func_spec_data.description.clone())
-        .await?;
-    func.set_handler(ctx, Some(func_spec_data.handler.clone()))
-        .await?;
-    func.set_hidden(ctx, func_spec_data.hidden).await?;
-    func.set_link(ctx, func_spec_data.link.map(|l| l.to_string()))
-        .await?;
-
-    Ok(func)
-}
-
-async fn update_func(
-    ctx: &DalContext,
-    func: &mut Func,
-    func_spec_data: &FuncSpecData,
-) -> PkgResult<()> {
-    func.set_name(ctx, func_spec_data.name.clone()).await?;
-    func.set_backend_kind(ctx, func_spec_data.backend_kind)
-        .await?;
-    func.set_backend_response_type(ctx, func_spec_data.response_type)
-        .await?;
-    func.set_display_name(ctx, func_spec_data.display_name.clone())
-        .await?;
-    func.set_code_base64(ctx, Some(func_spec_data.code_base64.clone()))
-        .await?;
-    func.set_description(ctx, func_spec_data.description.clone())
-        .await?;
-    func.set_handler(ctx, Some(func_spec_data.handler.clone()))
-        .await?;
-    func.set_hidden(ctx, func_spec_data.hidden).await?;
-    func.set_link(ctx, func_spec_data.link.clone()).await?;
-
-    Ok(())
-}
-
-async fn import_func(
-    ctx: &DalContext,
-    change_set_pk: ChangeSetPk,
-    func_spec: &FuncSpec,
-    hash: Option<object_tree::Hash>,
-    installed_pkg_id: Option<InstalledPkgId>,
-    thing_map: &mut ThingMap,
-    is_builtin: bool,
-) -> PkgResult<Option<Func>> {
-    let mut func = {
-        let existing_func = InstalledPkgAsset::list_for_kind_and_hash(
-            ctx,
-            InstalledPkgAssetKind::Func,
-            &hash.map_or_else(String::new, |h| h.to_string()),
-        )
-        .await?
-        .pop();
-
-        if let Some(installed_func_record) = existing_func {
-            match installed_func_record.as_installed_func()? {
-                InstalledPkgAssetTyped::Func { id, .. } => match Func::get_by_id(ctx, &id).await? {
-                    Some(mut func) => {
-                        if is_builtin {
-                            func.set_builtin(ctx, true).await?
-                        }
-
-                        if let (Some(installed_pkg_id), Some(hash)) = (installed_pkg_id, hash) {
-                            InstalledPkgAsset::new(
-                                ctx,
-                                InstalledPkgAssetTyped::new_for_func(
-                                    *func.id(),
-                                    installed_pkg_id,
-                                    hash.to_string(),
-                                ),
-                            )
-                            .await?;
-                        }
-
-                        thing_map.insert(
-                            change_set_pk,
-                            func_spec.unique_id.clone(),
-                            Thing::Func(func.to_owned()),
-                        );
-                        None
-                    }
-                    None => return Err(PkgError::InstalledFuncMissing(id)),
-                },
-                _ => unreachable!(),
-            }
-        } else {
-            let existing_func = thing_map.get(change_set_pk, &func_spec.unique_id.clone());
-
-            match existing_func {
-                Some(Thing::Func(existing_func)) => {
-                    let mut existing_func = existing_func.to_owned();
-
-                    if func_spec.deleted {
-                        existing_func.delete_by_id(ctx).await?;
-
-                        None
-                    } else {
-                        if let Some(data) = &func_spec.data {
-                            update_func(ctx, &mut existing_func, data).await?;
-                        }
-
-                        Some(existing_func)
-                    }
-                }
-                _ => {
-                    if func_spec.deleted {
-                        // If we're "deleted" but there is no existing function, this means we're
-                        // deleted only in a change set. Do nothing
-                        None
-                    } else {
-                        Some(create_func(ctx, func_spec).await?)
-                    }
-                }
-            }
-        }
-    };
-
-    if let Some(func) = func.as_mut() {
-        if is_builtin {
-            func.set_builtin(ctx, true).await?
-        }
-
-        if let (Some(installed_pkg_id), Some(hash)) = (installed_pkg_id, hash) {
-            InstalledPkgAsset::new(
-                ctx,
-                InstalledPkgAssetTyped::new_for_func(
-                    *func.id(),
-                    installed_pkg_id,
-                    hash.to_string(),
-                ),
-            )
-            .await?;
-        }
-
-        thing_map.insert(
-            change_set_pk,
-            func_spec.unique_id.clone(),
-            Thing::Func(func.to_owned()),
-        );
-    }
-
-    Ok(func)
-}
-
-async fn create_func_argument(
-    ctx: &DalContext,
-    func_id: FuncId,
-    func_arg: &FuncArgumentSpec,
-) -> PkgResult<FuncArgument> {
-    Ok(FuncArgument::new(
-        ctx,
-        func_arg.name.clone(),
-        func_arg.kind.into(),
-        func_arg.element_kind.as_ref().map(|&kind| kind.into()),
-        func_id,
-    )
-    .await?)
-}
-
-async fn update_func_argument(
-    ctx: &DalContext,
-    existing_arg: &mut FuncArgument,
-    func_id: FuncId,
-    func_arg: &FuncArgumentSpec,
-) -> PkgResult<()> {
-    existing_arg.set_name(ctx, &func_arg.name).await?;
-    existing_arg.set_kind(ctx, func_arg.kind).await?;
-    let element_kind: Option<FuncArgumentKind> =
-        func_arg.element_kind.as_ref().map(|&kind| kind.into());
-    existing_arg.set_element_kind(ctx, element_kind).await?;
-    existing_arg.set_func_id(ctx, func_id).await?;
-
-    Ok(())
-}
-
-async fn import_func_arguments(
-    ctx: &DalContext,
-    change_set_pk: ChangeSetPk,
-    func_id: FuncId,
-    func_arguments: &[FuncArgumentSpec],
-    thing_map: &mut ThingMap,
-) -> PkgResult<()> {
-    for arg in func_arguments {
-        match arg.unique_id.as_deref().map(|unique_id| {
-            (
-                unique_id,
-                thing_map.get(change_set_pk, &unique_id.to_owned()),
-            )
-        }) {
-            Some((unique_id, Some(Thing::FuncArgument(existing_arg)))) => {
-                let mut existing_arg = existing_arg.to_owned();
-
-                if arg.deleted {
-                    existing_arg.delete_by_id(ctx).await?;
-                } else {
-                    update_func_argument(ctx, &mut existing_arg, func_id, arg).await?;
-                    thing_map.insert(
-                        change_set_pk,
-                        unique_id.to_owned(),
-                        Thing::FuncArgument(existing_arg.to_owned()),
-                    );
-                }
-            }
-            Some((unique_id, _)) => {
-                if !arg.deleted {
-                    let new_arg = create_func_argument(ctx, func_id, arg).await?;
-                    thing_map.insert(
-                        change_set_pk,
-                        unique_id.to_owned(),
-                        Thing::FuncArgument(new_arg),
-                    );
-                }
-            }
-            None => {
-                create_func_argument(ctx, func_id, arg).await?;
-            }
-        }
-    }
-
-    Ok(())
-}
-
-async fn create_schema(ctx: &DalContext, schema_spec_data: &SiPkgSchemaData) -> PkgResult<Schema> {
-    let mut schema = Schema::new(ctx, schema_spec_data.name(), &ComponentKind::Standard).await?;
-    schema
-        .set_ui_hidden(ctx, schema_spec_data.ui_hidden())
-        .await?;
-
-    let ui_menu = SchemaUiMenu::new(
-        ctx,
-        schema_spec_data
-            .category_name()
-            .unwrap_or_else(|| schema_spec_data.name()),
-        schema_spec_data.category(),
-    )
-    .await?;
-    ui_menu.set_schema(ctx, schema.id()).await?;
-
-    Ok(schema)
-}
-
-async fn update_schema(
-    ctx: &DalContext,
-    schema: &mut Schema,
-    schema_spec_data: &SiPkgSchemaData,
-) -> PkgResult<()> {
-    if schema_spec_data.name() != schema.name() {
-        schema.set_name(ctx, schema_spec_data.name()).await?;
-    }
-
-    if schema_spec_data.ui_hidden() != schema.ui_hidden() {
-        schema
-            .set_ui_hidden(ctx, schema_spec_data.ui_hidden())
-            .await?;
-    }
-
-    if let Some(mut ui_menu) = schema.ui_menus(ctx).await?.pop() {
-        if let Some(category_name) = schema_spec_data.category_name() {
-            if category_name != ui_menu.name() {
-                ui_menu.set_name(ctx, category_name).await?;
-            }
-            if schema_spec_data.category() != ui_menu.category() {
-                ui_menu.set_name(ctx, schema_spec_data.category()).await?;
-            }
-        }
-    }
-
-    Ok(())
-}
-
-async fn import_schema(
-    ctx: &DalContext,
-    change_set_pk: ChangeSetPk,
->>>>>>> 505b3226
     schema_spec: &SiPkgSchema<'_>,
     installed_pkg_id: Option<InstalledPkgId>,
     thing_map: &mut ThingMap,
     metadata: &SiPkgMetadata,
 ) -> PkgResult<(Option<SchemaId>, Vec<SchemaVariantId>)> {
-<<<<<<< HEAD
     let schema_and_category = match change_set_pk {
         None => {
             let hash = schema_spec.hash().to_string();
@@ -3388,76 +2108,6 @@
     };
 
     if let Some((mut schema, category)) = schema_and_category {
-=======
-    let hash = schema_spec.hash().to_string();
-    let schema = {
-        let existing_schema =
-            InstalledPkgAsset::list_for_kind_and_hash(ctx, InstalledPkgAssetKind::Schema, &hash)
-                .await?
-                .pop();
-
-        if let Some(installed_schema_record) = existing_schema {
-            match installed_schema_record.as_installed_schema()? {
-                InstalledPkgAssetTyped::Schema { id, .. } => {
-                    match Schema::get_by_id(ctx, &id).await? {
-                        Some(schema) => Some(schema),
-                        None => return Err(PkgError::InstalledSchemaMissing(id)),
-                    }
-                }
-                _ => unreachable!(),
-            }
-        } else {
-            match schema_spec
-                .unique_id()
-                .and_then(|unique_id| thing_map.get(change_set_pk, &unique_id.to_owned()))
-            {
-                Some(Thing::Schema(schema)) => {
-                    let mut schema = schema.to_owned();
-
-                    if schema_spec.deleted() {
-                        schema.delete_by_id(ctx).await?;
-                        // delete all schema children?
-
-                        None
-                    } else {
-                        if let Some(data) = schema_spec.data() {
-                            update_schema(ctx, &mut schema, data).await?;
-                        }
-
-                        Some(schema)
-                    }
-                }
-                _ => {
-                    if schema_spec.deleted() {
-                        None
-                    } else {
-                        Some(
-                            create_schema(
-                                ctx,
-                                schema_spec
-                                    .data()
-                                    .ok_or(PkgError::DataNotFound("schema".into()))?,
-                            )
-                            .await?,
-                        )
-                    }
-                }
-            }
-        }
-    };
-
-    if let Some(mut schema) = schema {
-        // Even if the asset is already installed, we write a record of the asset installation so that
-        // we can track the installed packages that share schemas.
-        if let Some(installed_pkg_id) = installed_pkg_id {
-            InstalledPkgAsset::new(
-                ctx,
-                InstalledPkgAssetTyped::new_for_schema(*schema.id(), installed_pkg_id, hash),
-            )
-            .await?;
-        }
-
->>>>>>> 505b3226
         if let Some(unique_id) = schema_spec.unique_id() {
             thing_map.insert(
                 change_set_pk,
@@ -3480,7 +2130,6 @@
             )
             .await?;
 
-<<<<<<< HEAD
             // if let Some(variant) = variant {
             //     installed_schema_variant_ids.push(*variant.id());
             //
@@ -3519,51 +2168,11 @@
         }
 
         Ok((Some(schema.id()), installed_schema_variant_ids))
-=======
-            if let Some(variant) = variant {
-                installed_schema_variant_ids.push(*variant.id());
-
-                if let Some(variant_spec_data) = variant_spec.data() {
-                    let func_unique_id = variant_spec_data.func_unique_id().to_owned();
-
-                    set_default_schema_variant_id(
-                        ctx,
-                        &mut schema,
-                        schema_spec
-                            .data()
-                            .as_ref()
-                            .and_then(|data| data.default_schema_variant()),
-                        variant_spec.unique_id(),
-                        *variant.id(),
-                    )
-                    .await?;
-
-                    if let Thing::Func(asset_func) =
-                        thing_map
-                            .get(change_set_pk, &func_unique_id)
-                            .ok_or(PkgError::MissingFuncUniqueId(func_unique_id.to_string()))?
-                    {
-                        create_schema_variant_definition(
-                            ctx,
-                            schema_spec.clone(),
-                            installed_pkg_id,
-                            *variant.id(),
-                            asset_func,
-                        )
-                        .await?;
-                    }
-                }
-            }
-        }
-
-        Ok((Some(*schema.id()), installed_schema_variant_ids))
->>>>>>> 505b3226
     } else {
         Ok((None, vec![]))
     }
 }
 
-<<<<<<< HEAD
 // async fn set_default_schema_variant_id(
 //     ctx: &DalContext,
 //     change_set_pk: Option<ChangeSetPk>,
@@ -3680,123 +2289,6 @@
 // }
 
 #[allow(dead_code)]
-=======
-async fn set_default_schema_variant_id(
-    ctx: &DalContext,
-    schema: &mut Schema,
-    spec_default_unique_id: Option<&str>,
-    variant_unique_id: Option<&str>,
-    variant_id: SchemaVariantId,
-) -> PkgResult<()> {
-    match (variant_unique_id, spec_default_unique_id) {
-        (None, _) | (Some(_), None) => {
-            if schema.default_schema_variant_id().is_none() {
-                schema
-                    .set_default_schema_variant_id(ctx, Some(variant_id))
-                    .await?;
-            }
-        }
-        (Some(variant_unique_id), Some(spec_default_unique_id)) => {
-            if variant_unique_id == spec_default_unique_id {
-                let current_default_variant_id = schema
-                    .default_schema_variant_id()
-                    .copied()
-                    .unwrap_or(SchemaVariantId::NONE);
-
-                if variant_id != current_default_variant_id {
-                    schema
-                        .set_default_schema_variant_id(ctx, Some(variant_id))
-                        .await?;
-                }
-            }
-        }
-    }
-
-    Ok(())
-}
-
-async fn create_schema_variant_definition(
-    ctx: &DalContext,
-    schema_spec: SiPkgSchema<'_>,
-    installed_pkg_id: Option<InstalledPkgId>,
-    schema_variant_id: SchemaVariantId,
-    asset_func: &Func,
-) -> PkgResult<()> {
-    let hash = schema_spec.hash().to_string();
-    let existing_definition = InstalledPkgAsset::list_for_kind_and_hash(
-        ctx,
-        InstalledPkgAssetKind::SchemaVariantDefinition,
-        &hash,
-    )
-    .await?
-    .pop();
-
-    let definition = match existing_definition {
-        None => {
-            let maybe_schema_variant_definition =
-                SchemaVariantDefinition::get_by_func_id(ctx, *asset_func.id()).await?;
-            let mut schema_variant_definition = match maybe_schema_variant_definition {
-                None => {
-                    let spec = schema_spec.to_spec().await?;
-                    let metadata = SchemaVariantDefinitionJson::metadata_from_spec(spec)?;
-
-                    let mut svd = SchemaVariantDefinition::new(
-                        ctx,
-                        metadata.name,
-                        metadata.menu_name,
-                        metadata.category,
-                        metadata.link,
-                        metadata.color,
-                        metadata.component_kind,
-                        metadata.description,
-                        *asset_func.id(),
-                    )
-                    .await?;
-
-                    svd.set_component_type(ctx, metadata.component_type).await?;
-
-                    svd
-                }
-                Some(schema_variant_definition) => schema_variant_definition,
-            };
-
-            schema_variant_definition
-                .set_schema_variant_id(ctx, Some(schema_variant_id))
-                .await?;
-
-            schema_variant_definition
-        }
-        Some(existing_definition) => {
-            match existing_definition.as_installed_schema_variant_definition()? {
-                InstalledPkgAssetTyped::SchemaVariantDefinition { id, .. } => {
-                    match SchemaVariantDefinition::get_by_id(ctx, &id).await? {
-                        Some(definition) => definition,
-                        None => return Err(PkgError::InstalledSchemaVariantDefinitionMissing(id)),
-                    }
-                }
-                _ => unreachable!(
-                    "we are protected by the as_installed_schema_variant_definition method"
-                ),
-            }
-        }
-    };
-
-    if let Some(installed_pkg_id) = installed_pkg_id {
-        InstalledPkgAsset::new(
-            ctx,
-            InstalledPkgAssetTyped::new_for_schema_variant_definition(
-                *definition.id(),
-                installed_pkg_id,
-                hash,
-            ),
-        )
-        .await?;
-    }
-
-    Ok(())
-}
-
->>>>>>> 505b3226
 #[derive(Clone, Debug)]
 struct AttrFuncInfo {
     func_unique_id: String,
@@ -3828,10 +2320,7 @@
     pub attr_funcs: Mutex<Vec<AttrFuncInfo>>,
     pub default_values: Mutex<Vec<DefaultValueInfo>>,
     pub map_key_funcs: Mutex<Vec<(String, AttrFuncInfo)>>,
-<<<<<<< HEAD
     pub change_set_pk: Option<ChangeSetPk>,
-=======
->>>>>>> 505b3226
 }
 
 async fn import_leaf_function(
@@ -3918,7 +2407,6 @@
     schema_variant_id: SchemaVariantId,
     thing_map: &mut ThingMap,
 ) -> PkgResult<()> {
-<<<<<<< HEAD
     let (ip, ep) = match change_set_pk {
         None => {
             let data = socket_spec
@@ -3954,29 +2442,6 @@
             //                    create_socket(ctx, data, schema_id, schema_variant_id).await?
             //                }
             //            }
-=======
-    let (socket, ip, ep) = {
-        match socket_spec
-            .unique_id()
-            .and_then(|unique_id| thing_map.get(change_set_pk, &unique_id.to_owned()))
-        {
-            Some(Thing::Socket(socket_box)) => {
-                (
-                    socket_box.0.to_owned(),
-                    socket_box.1.to_owned(),
-                    socket_box.2.to_owned(),
-                )
-                // prop trees, including sockets and providers, are created whole cloth, so
-                // should not have differences in change sets (currently)
-            }
-            _ => {
-                let data = socket_spec
-                    .data()
-                    .ok_or(PkgError::DataNotFound(socket_spec.name().into()))?;
-
-                create_socket(ctx, data, schema_id, schema_variant_id).await?
-            }
->>>>>>> 505b3226
         }
     };
 
@@ -4125,64 +2590,6 @@
     Ok(prototype)
 }
 
-<<<<<<< HEAD
-=======
-async fn import_auth_func(
-    ctx: &DalContext,
-    change_set_pk: ChangeSetPk,
-    func_spec: &SiPkgAuthFunc<'_>,
-    schema_variant_id: SchemaVariantId,
-    thing_map: &ThingMap,
-) -> PkgResult<Option<AuthenticationPrototype>> {
-    let prototype = match thing_map.get(change_set_pk, &func_spec.func_unique_id().to_owned()) {
-        Some(Thing::Func(func)) => {
-            let func_id = *func.id();
-
-            if let Some(unique_id) = func_spec.unique_id() {
-                match thing_map.get(change_set_pk, &unique_id.to_owned()) {
-                    Some(Thing::AuthPrototype(prototype)) => {
-                        let mut prototype = prototype.to_owned();
-
-                        if func_spec.deleted() {
-                            prototype.delete_by_id(ctx).await?;
-                        } else {
-                            update_authentication_prototype(
-                                ctx,
-                                &mut prototype,
-                                func_id,
-                                schema_variant_id,
-                            )
-                            .await?;
-                        }
-
-                        Some(prototype)
-                    }
-                    _ => {
-                        if func_spec.deleted() {
-                            None
-                        } else {
-                            Some(
-                                create_authentication_prototype(ctx, func_id, schema_variant_id)
-                                    .await?,
-                            )
-                        }
-                    }
-                }
-            } else {
-                Some(create_authentication_prototype(ctx, func_id, schema_variant_id).await?)
-            }
-        }
-        _ => {
-            return Err(PkgError::MissingFuncUniqueId(
-                func_spec.func_unique_id().into(),
-            ));
-        }
-    };
-
-    Ok(prototype)
-}
-
->>>>>>> 505b3226
 #[derive(Default, Clone, Debug)]
 struct CreatePropsSideEffects {
     attr_funcs: Vec<AttrFuncInfo>,
@@ -4221,10 +2628,7 @@
         attr_funcs: Mutex::new(vec![]),
         default_values: Mutex::new(vec![]),
         map_key_funcs: Mutex::new(vec![]),
-<<<<<<< HEAD
         change_set_pk,
-=======
->>>>>>> 505b3226
     };
 
     let parent_info = ParentPropInfo {
@@ -4277,7 +2681,6 @@
     thing_map: &mut ThingMap,
     metadata: &SiPkgMetadata,
 ) -> PkgResult<Option<SchemaVariant>> {
-<<<<<<< HEAD
     let schema_variant = match change_set_pk {
         None => {
             let hash = variant_spec.hash().to_string();
@@ -4374,87 +2777,6 @@
                     Thing::SchemaVariant(schema_variant.to_owned()),
                 );
             }
-=======
-    let hash = variant_spec.hash().to_string();
-    let mut schema_variant = {
-        let existing_schema_variant = InstalledPkgAsset::list_for_kind_and_hash(
-            ctx,
-            InstalledPkgAssetKind::SchemaVariant,
-            &hash,
-        )
-        .await?
-        .pop();
-
-        if let Some(installed_sv_record) = existing_schema_variant {
-            match installed_sv_record.as_installed_schema_variant()? {
-                InstalledPkgAssetTyped::SchemaVariant { id, .. } => {
-                    SchemaVariant::get_by_id(ctx, &id).await?
-                }
-                _ => unreachable!(
-                    "the as_installed_schema_variant method ensures we cannot hit this branch"
-                ),
-            }
-        } else {
-            match variant_spec
-                .unique_id()
-                .and_then(|unique_id| thing_map.get(change_set_pk, &unique_id.to_owned()))
-            {
-                Some(Thing::SchemaVariant(variant)) => {
-                    let mut variant = variant.to_owned();
-                    update_schema_variant(ctx, &mut variant, variant_spec.name(), *schema.id())
-                        .await?;
-
-                    if variant_spec.deleted() {
-                        variant.delete_by_id(ctx).await?;
-
-                        None
-                    } else {
-                        Some(variant)
-                    }
-                }
-                _ => {
-                    if variant_spec.deleted() {
-                        None
-                    } else {
-                        let mut variant =
-                            SchemaVariant::new(ctx, *schema.id(), variant_spec.name())
-                                .await?
-                                .0;
-
-                        if matches!(metadata.kind(), SiPkgKind::Module) {
-                            variant
-                                .set_pkg_created_at(ctx, Some(metadata.created_at()))
-                                .await?;
-                        }
-
-                        Some(variant)
-                    }
-                }
-            }
-        }
-    };
-
-    if let Some(schema_variant) = schema_variant.as_mut() {
-        if let Some(installed_pkg_id) = installed_pkg_id {
-            InstalledPkgAsset::new(
-                ctx,
-                InstalledPkgAssetTyped::new_for_schema_variant(
-                    *schema_variant.id(),
-                    installed_pkg_id,
-                    hash,
-                ),
-            )
-            .await?;
-        }
-
-        if let Some(unique_id) = variant_spec.unique_id() {
-            thing_map.insert(
-                change_set_pk,
-                unique_id.to_owned(),
-                Thing::SchemaVariant(schema_variant.to_owned()),
-            );
-        }
->>>>>>> 505b3226
 
             if let Some(data) = variant_spec.data() {
                 if let Some(color) = data.color() {
@@ -4473,15 +2795,8 @@
 
             let domain_prop_id = Prop::find_prop_id_by_path(
                 ctx,
-<<<<<<< HEAD
                 schema_variant.id(),
                 &PropPath::new(["root", "domain"]),
-=======
-                variant_spec,
-                SchemaVariantSpecPropRoot::Domain,
-                domain_prop_id,
-                *schema_variant.id(),
->>>>>>> 505b3226
             )
             .await?;
 
@@ -4499,15 +2814,8 @@
 
             let resource_value_prop_id = Prop::find_prop_id_by_path(
                 ctx,
-<<<<<<< HEAD
                 schema_variant.id(),
                 &PropPath::new(["root", "resource_value"]),
-=======
-                variant_spec,
-                SchemaVariantSpecPropRoot::Secrets,
-                secrets_prop_id,
-                *schema_variant.id(),
->>>>>>> 505b3226
             )
             .await?;
 
@@ -4621,73 +2929,10 @@
                     &PropPath::new(["root", "si", "name"]),
                 )
                 .await?;
-<<<<<<< HEAD
                 let name_default_value_info = DefaultValueInfo::String {
                     prop_id: name_prop_id,
                     default_value: schema.name.to_owned().to_lowercase(),
                 };
-=======
-            import_attr_func_for_prop(
-                ctx,
-                change_set_pk,
-                *schema_variant.id(),
-                AttrFuncInfo {
-                    func_unique_id: root_prop_func.func_unique_id().to_owned(),
-                    prop_id: *prop.id(),
-                    inputs: root_prop_func
-                        .inputs()?
-                        .iter()
-                        .map(|input| input.to_owned().into())
-                        .collect(),
-                },
-                None,
-                thing_map,
-            )
-            .await?;
-        }
-        if !has_resource_value_func {
-            attach_resource_payload_to_value(ctx, *schema_variant.id()).await?;
-        }
-
-        for attr_func in side_effects.attr_funcs {
-            import_attr_func_for_prop(
-                ctx,
-                change_set_pk,
-                *schema_variant.id(),
-                attr_func,
-                None,
-                thing_map,
-            )
-            .await?;
-        }
-
-        for (key, map_key_func) in side_effects.map_key_funcs {
-            import_attr_func_for_prop(
-                ctx,
-                change_set_pk,
-                *schema_variant.id(),
-                map_key_func,
-                Some(key),
-                thing_map,
-            )
-            .await?;
-        }
-    }
-
-    Ok(schema_variant)
-}
-
-pub async fn attach_resource_payload_to_value(
-    ctx: &DalContext,
-    schema_variant_id: SchemaVariantId,
-) -> PkgResult<()> {
-    let func_id = *Func::find_by_name(ctx, "si:resourcePayloadToValue")
-        .await?
-        .ok_or(FuncError::NotFoundByName(
-            "si:resourcePayloadToValue".into(),
-        ))?
-        .id();
->>>>>>> 505b3226
 
                 set_default_value(ctx, name_default_value_info).await?;
             }
@@ -5038,13 +3283,8 @@
 #[allow(clippy::too_many_arguments)]
 async fn import_attr_func(
     ctx: &DalContext,
-<<<<<<< HEAD
     change_set_pk: Option<ChangeSetPk>,
     context: AttrFuncContext,
-=======
-    change_set_pk: ChangeSetPk,
-    context: AttributeReadContext,
->>>>>>> 505b3226
     key: Option<String>,
     schema_variant_id: SchemaVariantId,
     func_id: FuncId,
@@ -5060,7 +3300,6 @@
     }
 
     for input in &inputs {
-<<<<<<< HEAD
         match change_set_pk {
             None => {
                 create_attr_proto_arg(ctx, prototype_id, input, func_id, schema_variant_id).await?;
@@ -5128,66 +3367,7 @@
                 //                        Thing::AttributePrototypeArgument(apa),
                 //                    );
                 //                }
-=======
-        let (unique_id, deleted) = match input {
-            SiPkgAttrFuncInputView::Prop {
-                unique_id, deleted, ..
             }
-            | SiPkgAttrFuncInputView::InputSocket {
-                unique_id, deleted, ..
-            }
-            | SiPkgAttrFuncInputView::OutputSocket {
-                unique_id, deleted, ..
-            } => (unique_id, *deleted),
-        };
-
-        let apa = match unique_id
-            .as_deref()
-            .and_then(|unique_id| thing_map.get(change_set_pk, &unique_id.to_owned()))
-        {
-            Some(Thing::AttributePrototypeArgument(apa)) => {
-                let mut apa = apa.to_owned();
-                if deleted {
-                    apa.delete_by_id(ctx).await?;
-                } else {
-                    update_attr_proto_arg(
-                        ctx,
-                        &mut apa,
-                        *prototype.id(),
-                        input,
-                        func_id,
-                        schema_variant_id,
-                    )
-                    .await?;
-                }
-
-                Some(apa)
-            }
-            _ => {
-                if deleted {
-                    None
-                } else {
-                    Some(
-                        create_attr_proto_arg(
-                            ctx,
-                            *prototype.id(),
-                            input,
-                            func_id,
-                            schema_variant_id,
-                        )
-                        .await?,
-                    )
-                }
->>>>>>> 505b3226
-            }
-        };
-
-        if let (Some(apa), Some(unique_id)) = (apa, unique_id) {
-            thing_map.insert(
-                change_set_pk,
-                unique_id.to_owned(),
-                Thing::AttributePrototypeArgument(apa),
-            );
         }
     }
 
@@ -5249,7 +3429,6 @@
     spec: SiPkgProp<'_>,
     parent_prop_info: Option<ParentPropInfo>,
     ctx: &PropVisitContext<'_>,
-<<<<<<< HEAD
 ) -> PkgResult<Option<ParentPropInfo>> {
     let prop = match ctx.change_set_pk {
         None => {
@@ -5268,18 +3447,9 @@
                 .as_ref()
                 .map(|info| info.path.to_owned())
                 .unwrap_or(PropPath::new(["root"]));
-=======
-) -> PkgResult<Option<(PropId, PropPath)>> {
-    let prop = {
-        let parent_path = parent_prop_info
-            .as_ref()
-            .map(|info| info.1.to_owned())
-            .unwrap_or(PropPath::new(["root"]));
->>>>>>> 505b3226
 
         let path = parent_path.join(&PropPath::new([spec.name()]));
 
-<<<<<<< HEAD
             match Prop::find_prop_id_by_path_opt(ctx.ctx, ctx.schema_variant_id, &path).await? {
                 None => {
                     let data = spec.data().ok_or(PkgError::DataNotFound("prop".into()))?;
@@ -5293,21 +3463,7 @@
                     .await?
                 }
                 Some(prop_id) => Prop::get_by_id(ctx.ctx, prop_id).await?,
-=======
-        match Prop::find_prop_by_path_opt(ctx.ctx, ctx.schema_variant_id, &path).await? {
-            None => {
-                let data = spec.data().ok_or(PkgError::DataNotFound("prop".into()))?;
-                create_dal_prop(
-                    ctx.ctx,
-                    data,
-                    prop_kind_for_pkg_prop(&spec),
-                    ctx.schema_variant_id,
-                    parent_prop_info.as_ref().map(|info| info.0.to_owned()),
-                )
-                .await?
->>>>>>> 505b3226
             }
-            Some(prop) => prop,
         }
     };
 
@@ -5390,7 +3546,6 @@
         });
     }
 
-<<<<<<< HEAD
     Ok(Some(ParentPropInfo {
         prop_id: prop.id(),
         path: prop.path(ctx.ctx).await?,
@@ -5473,7 +3628,4 @@
     }
 
     Ok(())
-=======
-    Ok(Some((*prop.id(), prop.path())))
->>>>>>> 505b3226
 }