#
# The grand Makefile to Rule The Monorepo
#
# This Makefile is my huckleberry. It's certainly more than a little opaque,
# so I'll walk you through it. Essentially, you need to add your component
# to the list of components in COMPONENTS. From there, it will generate all
# the targets you need to build and test it.
#
# The real magic comes with targets defined as test//*/RDEPS. These should
# have dependencies that map to test//* targets that use this target in
# their own software, and want their tests to be run when the target has
# been updated.
#
# The special targets `build_from_git` and `test_from_git` will take the
# currently changed files in the repository, match them against the list
# of buildable/testable components, and run the tests - sweeping up any
# of the transitive dependencies we want.
#
# This is like a half-baked version of habitats rdeps work, things like
# mbt, and bazel. Lets see how far it gets us.

include ./components/build/deps.mk

COMPONENTS = components/si-data components/si-account components/si-settings components/si-graphql-api components/si-web-ui
RELEASEABLE_COMPONENTS = components/si-account components/si-graphql-api
BUILDABLE = $(patsubst %,build//%,$(COMPONENTS))
TESTABLE = $(patsubst %,test//%,$(COMPONENTS))
RELEASEABLE = $(patsubst %,release//%,$(RELEASEABLE_COMPONENTS))
CONTAINABLE = $(patsubst %,container//%,$(RELEASEABLE_COMPONENTS))
BUILDABLE_REGEX = $(shell echo $(COMPONENTS) | tr " " "|")
RELEASEABLE_REGEX = $(shell echo $(RELEASEABLE_COMPONENTS) | tr " " "|")
TO_BUILD=$(shell git diff --name-only origin/master...HEAD | grep -E "^($(BUILDABLE_REGEX))" | cut -d "/" -f 1,2 | sort | uniq | tr "\n" " ")
<<<<<<< HEAD

GITHUB_SHA := HEAD

TO_RELEASE=$(shell git diff --name-only $(GITHUB_SHA) | grep -E "^($(RELEASEABLE_REGEX))" | cut -d "/" -f 1,2 | sort | uniq | tr "\n" " ")
=======
TO_RELEASE=$(shell git diff --name-only HEAD~1 | grep -E "^($(RELEASEABLE_REGEX))" | cut -d "/" -f 1,2 | sort | uniq | tr "\n" " ")
>>>>>>> 6b538dc6

RELEASE := $(shell date +%Y%m%d%H%M%S)

.DEFAULT_GOAL := build

.PHONY: $(BUILDABLE) $(TESTABLE) $(RELEASEABLE) $(CONTAINABLE)

test//components/si-data//RDEPS: test//components/si-account

test//components/si-account//RDEPS: test//components/si-graphql-api

test//components/si-settings//RDEPS: test//components/si-data test//components/si-account

%//RDEPS:
	@ echo "*** No dependencies for $@ ***"

$(BUILDABLE): 
	@ pushd $(patsubst build//%,%,$@); $(MAKE) 

build: $(BUILDABLE)

build_from_git: $(patsubst %,build//%,$(TO_BUILD))

$(TESTABLE): % : %//RDEPS
ifdef TEST_IN_CONTAINERS
	@ pushd $(patsubst test//%,%,$@); $(MAKE) test_container RELEASE=$(RELEASE)
else
	@ pushd $(patsubst test//%,%,$@); $(MAKE) test
endif

test: $(TESTABLE)

test_from_git: $(patsubst %,test//%,$(TO_BUILD))

$(CONTAINABLE): clean
	@ pushd $(patsubst container//%,%,$@); $(MAKE) container RELEASE=$(RELEASE)

$(RELEASEABLE): clean
	@ pushd $(patsubst release//%,%,$@); $(MAKE) release RELEASE=$(RELEASE)

container//base: clean
	env BUILDKIT_PROGRESS=plain DOCKER_BUILDKIT=1 docker build \
		-f $(CURDIR)/components/build/Dockerfile-base \
		-t si-base:latest \
		-t si-base:$(RELEASE) \
		-t docker.pkg.github.com/systeminit/si/si-base:latest \
		.

release//base: container//base
	docker push docker.pkg.github.com/systeminit/si/si-base:latest

release_from_git: $(patsubst %,release//%,$(TO_RELEASE))
	@ echo "--> You have (maybe) released the System Initative! <--"
<<<<<<< HEAD
	@ echo Released: $(TO_RELEASE)
=======
>>>>>>> 6b538dc6

release: $(RELEASEABLE)
	@ echo "--> You have released the System Initative! <--"

clean:
	rm -rf ./components/*/node_modules
	rm -rf ./target

force_clean:
	sudo rm -rf ./components/*/node_modules
	sudo rm -rf ./target<|MERGE_RESOLUTION|>--- conflicted
+++ resolved
@@ -30,14 +30,11 @@
 BUILDABLE_REGEX = $(shell echo $(COMPONENTS) | tr " " "|")
 RELEASEABLE_REGEX = $(shell echo $(RELEASEABLE_COMPONENTS) | tr " " "|")
 TO_BUILD=$(shell git diff --name-only origin/master...HEAD | grep -E "^($(BUILDABLE_REGEX))" | cut -d "/" -f 1,2 | sort | uniq | tr "\n" " ")
-<<<<<<< HEAD
 
 GITHUB_SHA := HEAD
 
 TO_RELEASE=$(shell git diff --name-only $(GITHUB_SHA) | grep -E "^($(RELEASEABLE_REGEX))" | cut -d "/" -f 1,2 | sort | uniq | tr "\n" " ")
-=======
-TO_RELEASE=$(shell git diff --name-only HEAD~1 | grep -E "^($(RELEASEABLE_REGEX))" | cut -d "/" -f 1,2 | sort | uniq | tr "\n" " ")
->>>>>>> 6b538dc6
+
 
 RELEASE := $(shell date +%Y%m%d%H%M%S)
 
@@ -91,10 +88,8 @@
 
 release_from_git: $(patsubst %,release//%,$(TO_RELEASE))
 	@ echo "--> You have (maybe) released the System Initative! <--"
-<<<<<<< HEAD
 	@ echo Released: $(TO_RELEASE)
-=======
->>>>>>> 6b538dc6
+
 
 release: $(RELEASEABLE)
 	@ echo "--> You have released the System Initative! <--"
