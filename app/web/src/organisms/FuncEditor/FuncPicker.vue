--- conflicted
+++ resolved
@@ -7,10 +7,7 @@
       <SiDropdownItem>FUNCTIONS</SiDropdownItem>
     </template>
     <template #panels>
-<<<<<<< HEAD
       <TabPanel :key="0" class="h-full overflow-hidden flex flex-col">
-=======
-      <TabPanel :key="0" class="h-full overflow-auto">
         <div class="w-full p-2 border-b dark:border-neutral-600">
           <VButton
             button-rank="primary"
@@ -23,7 +20,6 @@
             @click="createFunc"
           />
         </div>
->>>>>>> 9b83c590
         <SiSearch
           auto-search
           placeholder="search functions"
@@ -32,27 +28,26 @@
         <div class="w-full text-neutral-400 dark:text-neutral-300 text-sm p-2">
           Select a function from the lists below to view or edit it.
         </div>
-<<<<<<< HEAD
         <div class="overflow-auto">
           <ul class="overflow-y-auto">
             <SiCollapsible
-              label="Qualification Functions"
               as="li"
+              class="w-full"
               content-as="ul"
               default-open
-              class="w-full"
+              label="Qualification Functions"
             >
               <li v-for="func in filteredList" :key="func.id">
                 <SiFuncSprite
-                  :name="func.name"
-                  color="#921ed6"
                   :class="
-                    selectedFuncId == func.id
+                    selectedFuncId === func.id
                       ? 'bg-action-100 dark:bg-action-700 border border-action-500 dark:border-action-300'
                       : ''
                   "
+                  :is-builtin="func.isBuiltin"
+                  :name="func.name"
                   class="border dark:border-neutral-600 dark:text-white hover:cursor-pointer hover:border-action-500 dark:hover:border-action-300"
-                  :is-builtin="func.isBuiltin"
+                  color="#921ed6"
                   @click="selectFunc(func)"
                 />
               </li>
@@ -62,46 +57,6 @@
       </TabPanel>
     </template>
   </SiTabGroup>
-  <div
-    class="bottom-0 w-full h-12 text-right p-2 border-t border-neutral-300 dark:border-neutral-600 bg-white dark:bg-neutral-800"
-  >
-    <SiButton
-      icon="plus"
-      kind="save"
-      label="Create Function"
-      size="lg"
-      @click="createFunc"
-    />
-  </div>
-=======
-        <ul class="overflow-y-auto">
-          <SiCollapsible
-            as="li"
-            class="w-full"
-            content-as="ul"
-            default-open
-            label="Qualification Functions"
-          >
-            <li v-for="func in filteredList" :key="func.id">
-              <SiFuncSprite
-                :class="
-                  selectedFuncId === func.id
-                    ? 'bg-action-100 dark:bg-action-700 border border-action-500 dark:border-action-300'
-                    : ''
-                "
-                :is-builtin="func.isBuiltin"
-                :name="func.name"
-                class="border dark:border-neutral-600 dark:text-white hover:cursor-pointer hover:border-action-500 dark:hover:border-action-300"
-                color="#921ed6"
-                @click="selectFunc(func)"
-              />
-            </li>
-          </SiCollapsible>
-        </ul>
-      </TabPanel>
-    </template>
-  </SiTabGroup>
->>>>>>> 9b83c590
 </template>
 
 <script lang="ts" setup>
