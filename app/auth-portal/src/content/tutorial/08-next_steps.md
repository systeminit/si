--- conflicted
+++ resolved
@@ -24,11 +24,11 @@
 
 ### Schedule an interview
 
-<<<<<<< HEAD
+
 [Lets talk on Discord](https://discord.com/invite/system-init).
-=======
+
 We’d love to schedule a half-hour Zoom interview with you. [Please schedule time with Adam Jacob (CEO), Anna Saulwick (Director of Product), and Mark Dennard (Director of UX) via our Calendly](https://calendly.com/system_initiative/user-interview).
->>>>>>> 8576b183
+
 
 ### Collaborate
 
