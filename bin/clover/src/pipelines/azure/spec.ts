--- conflicted
+++ resolved
@@ -66,16 +66,13 @@
   "Microsoft.Insights/components/ProactiveDetectionConfigs",
   "Microsoft.HDInsight/clusters/extensions",
 
-<<<<<<< HEAD
   // Incompatible property type: 'string' vs 'object' in schema normalization
   "Microsoft.Authorization/accessReviewScheduleDefinitions",
-=======
   // Response schema is not an object
   "Microsoft.Web/serverfarms/virtualNetworkConnections/routes",
 
   // Category case sensitivity issues
   "microsoft.insights/components/pricingPlans",
->>>>>>> db1867be
 ]);
 
 interface ResourceSpec {
